--- conflicted
+++ resolved
@@ -341,11 +341,9 @@
     return
   fi
 
-<<<<<<< HEAD
+
   enabled=$(grep -v "#" $VALUES | grep -A1 "authorization:" | grep enabled | sed 's/\r$//' | xargs | awk '{print $2}')
-=======
-  enabled=$(grep -v "#" $VALUES | grep -A1 "authorization:" | grep enabled | xargs | awk '{print $2}')
->>>>>>> 00b89dfe
+
   if [ "${enabled}" != "true"  ]; then
     return
   fi
@@ -353,11 +351,8 @@
   log step "Verifying csm-authorization connectivity"
   
   proxyHost=$(grep -v "#" $VALUES | grep proxyHost | sed 's/\r$//' | xargs | awk '{print $2}')
-<<<<<<< HEAD
+
   insecure=$(grep -v "#" $VALUES | grep -A10 "authorization:" | grep skipCertificateValidation | sed 's/\r$//' | xargs | awk '{print $2}')
-=======
-  insecure=$(grep -v "#" $VALUES | grep -A10 "authorization:" | grep skipCertificateValidation | xargs | awk '{print $2}')
->>>>>>> 00b89dfe
  
   error=0
   code=0
@@ -383,11 +378,8 @@
         log info "${resp}"
         code=$(echo "${resp}" | awk 'NR==1{print $2}')
       else
-<<<<<<< HEAD
         resp=$(ssh ${NODEUSER}@"${node}" wget --server-response --spider --quiet https://"${proxyHost}" 2>&1)
-=======
-        resp=$(ssh ${NODEUSER}@"${node}" wget --server-response --spider --quiet https:"${proxyHost}" 2>&1)
->>>>>>> 00b89dfe
+
         log info "${resp}"
         code=$(echo "${resp}" | awk 'NR==1{print $2}')
       fi
