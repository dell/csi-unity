module github.com/dell/csi-unity

go 1.23
<<<<<<< HEAD
toolchain go1.23.2
=======

toolchain go1.23.4
>>>>>>> 852998ab

require (
	github.com/container-storage-interface/spec v1.11.0
	github.com/cucumber/godog v0.15.0
	github.com/dell/dell-csi-extensions/podmon v1.6.0
	github.com/dell/gobrick v1.12.0
	github.com/dell/gocsi v1.12.0
	github.com/dell/gofsutil v1.17.0
	github.com/dell/goiscsi v1.10.0
	github.com/dell/gounity v1.19.0
	github.com/fsnotify/fsnotify v1.8.0
	github.com/kubernetes-csi/csi-lib-utils v0.20.0
	github.com/sirupsen/logrus v1.9.3
	github.com/spf13/viper v1.19.0
	github.com/stretchr/testify v1.10.0
	go.uber.org/atomic v1.9.0
	golang.org/x/net v0.33.0
	google.golang.org/grpc v1.69.0
	google.golang.org/protobuf v1.36.0
	gopkg.in/yaml.v2 v2.4.0
	gopkg.in/yaml.v3 v3.0.1
	k8s.io/apimachinery v0.32.0
	k8s.io/client-go v0.32.0
)

require (
	github.com/akutz/gosync v0.1.0 // indirect
	github.com/coreos/go-semver v0.3.1 // indirect
	github.com/coreos/go-systemd/v22 v22.5.0 // indirect
	github.com/cucumber/gherkin/go/v26 v26.2.0 // indirect
	github.com/cucumber/messages/go/v21 v21.0.1 // indirect
	github.com/davecgh/go-spew v1.1.2-0.20180830191138-d8f796af33cc // indirect
	github.com/dell/gonvme v1.9.0 // indirect
	github.com/go-logr/logr v1.4.2 // indirect
	github.com/gofrs/uuid v4.3.1+incompatible // indirect
	github.com/gogo/protobuf v1.3.2 // indirect
	github.com/golang/groupcache v0.0.0-20210331224755-41bb18bfe9da // indirect
	github.com/golang/mock v1.6.0 // indirect
	github.com/golang/protobuf v1.5.4 // indirect
	github.com/google/gnostic-models v0.6.9 // indirect
	github.com/google/gofuzz v1.2.0 // indirect
	github.com/googleapis/gnostic v0.4.1 // indirect
	github.com/hashicorp/go-immutable-radix v1.3.1 // indirect
	github.com/hashicorp/go-memdb v1.3.4 // indirect
	github.com/hashicorp/golang-lru v1.0.2 // indirect
	github.com/hashicorp/hcl v1.0.0 // indirect
	github.com/imdario/mergo v0.3.5 // indirect
	github.com/json-iterator/go v1.1.12 // indirect
	github.com/magiconair/properties v1.8.7 // indirect
	github.com/mitchellh/mapstructure v1.5.0 // indirect
	github.com/modern-go/concurrent v0.0.0-20180306012644-bacd9c7ef1dd // indirect
	github.com/modern-go/reflect2 v1.0.2 // indirect
	github.com/pelletier/go-toml/v2 v2.2.2 // indirect
	github.com/pmezard/go-difflib v1.0.1-0.20181226105442-5d4384ee4fb2 // indirect
	github.com/sagikazarmark/locafero v0.4.0 // indirect
	github.com/sagikazarmark/slog-shim v0.1.0 // indirect
	github.com/sourcegraph/conc v0.3.0 // indirect
	github.com/spf13/afero v1.11.0 // indirect
	github.com/spf13/cast v1.6.0 // indirect
	github.com/spf13/pflag v1.0.5 // indirect
	github.com/subosito/gotenv v1.6.0 // indirect
	go.etcd.io/etcd/api/v3 v3.5.12 // indirect
	go.etcd.io/etcd/client/pkg/v3 v3.5.12 // indirect
	go.etcd.io/etcd/client/v3 v3.5.12 // indirect
	go.uber.org/multierr v1.9.0 // indirect
	go.uber.org/zap v1.21.0 // indirect
	golang.org/x/crypto v0.31.0 // indirect
	golang.org/x/exp v0.0.0-20230905200255-921286631fa9 // indirect
	golang.org/x/oauth2 v0.24.0 // indirect
	golang.org/x/sync v0.10.0 // indirect
	golang.org/x/sys v0.28.0 // indirect
	golang.org/x/term v0.27.0 // indirect
	golang.org/x/text v0.21.0 // indirect
	golang.org/x/time v0.8.0 // indirect
	google.golang.org/genproto/googleapis/api v0.0.0-20241015192408-796eee8c2d53 // indirect
	google.golang.org/genproto/googleapis/rpc v0.0.0-20241216192217-9240e9c98484 // indirect
	gopkg.in/inf.v0 v0.9.1 // indirect
	gopkg.in/ini.v1 v1.67.0 // indirect
	k8s.io/api v0.32.0 // indirect
	k8s.io/klog/v2 v2.130.1 // indirect
	k8s.io/kube-openapi v0.0.0-20241212222426-2c72e554b1e7 // indirect
	k8s.io/utils v0.0.0-20241210054802-24370beab758 // indirect
	sigs.k8s.io/structured-merge-diff/v4 v4.5.0 // indirect
	sigs.k8s.io/yaml v1.4.0 // indirect
)

replace (
	k8s.io/api => k8s.io/api v0.20.2
	k8s.io/apiextensions-apiserver => k8s.io/apiextensions-apiserver v0.20.2
	k8s.io/apimachinery => k8s.io/apimachinery v0.20.2
	k8s.io/apiserver => k8s.io/apiserver v0.20.2
	k8s.io/cli-runtime => k8s.io/cli-runtime v0.20.2
	k8s.io/client-go => k8s.io/client-go v0.20.2
	k8s.io/cloud-provider => k8s.io/cloud-provider v0.20.2
	k8s.io/cluster-bootstrap => k8s.io/cluster-bootstrap v0.20.2
	k8s.io/code-generator => k8s.io/code-generator v0.20.2
	k8s.io/component-base => k8s.io/component-base v0.20.2
	k8s.io/component-helpers => k8s.io/component-helpers v0.22.2
	k8s.io/controller-manager => k8s.io/controller-manager v0.20.2
	k8s.io/cri-api => k8s.io/cri-api v0.20.2
	k8s.io/csi-translation-lib => k8s.io/csi-translation-lib v0.20.2
	k8s.io/kube-aggregator => k8s.io/kube-aggregator v0.20.2
	k8s.io/kube-controller-manager => k8s.io/kube-controller-manager v0.20.2
	k8s.io/kube-proxy => k8s.io/kube-proxy v0.20.2
	k8s.io/kube-scheduler => k8s.io/kube-scheduler v0.20.2
	k8s.io/kubectl => k8s.io/kubectl v0.20.2
	k8s.io/kubelet => k8s.io/kubelet v0.20.2
	k8s.io/legacy-cloud-providers => k8s.io/legacy-cloud-providers v0.20.2
	k8s.io/metrics => k8s.io/metrics v0.20.2
	k8s.io/mount-utils => k8s.io/mount-utils v0.20.2
	k8s.io/sample-apiserver => k8s.io/sample-apiserver v0.20.2
	k8s.io/scheduler => k8s.io/schduler v0.20.2
)<|MERGE_RESOLUTION|>--- conflicted
+++ resolved
@@ -1,12 +1,8 @@
 module github.com/dell/csi-unity
 
 go 1.23
-<<<<<<< HEAD
-toolchain go1.23.2
-=======
 
 toolchain go1.23.4
->>>>>>> 852998ab
 
 require (
 	github.com/container-storage-interface/spec v1.11.0
