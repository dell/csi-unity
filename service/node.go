/*
 Copyright © 2019-2025 Dell Inc. or its subsidiaries. All Rights Reserved.

 Licensed under the Apache License, Version 2.0 (the "License");
 you may not use this file except in compliance with the License.
 You may obtain a copy of the License at
      http://www.apache.org/licenses/LICENSE-2.0
 Unless required by applicable law or agreed to in writing, software
 distributed under the License is distributed on an "AS IS" BASIS,
 WITHOUT WARRANTIES OR CONDITIONS OF ANY KIND, either express or implied.
 See the License for the specific language governing permissions and
 limitations under the License.
*/

package service

import (
	"context"
	"errors"
	"io"
	"os"
	"path"
	"path/filepath"
	"regexp"
	"strconv"
	"strings"
	"sync"
	"time"

	"github.com/container-storage-interface/spec/lib/go/csi"
	"github.com/dell/csi-unity/service/csiutils"
	"github.com/dell/csi-unity/service/logging"
	"github.com/dell/gobrick"
	"github.com/dell/gofsutil"
	"github.com/dell/goiscsi"
	"github.com/dell/gounity"
	gounityapi "github.com/dell/gounity/api"
	"github.com/dell/gounity/types"
	"google.golang.org/grpc/codes"
	"google.golang.org/grpc/status"
)

// Variables that can be used across module
var (
	targetMountRecheckSleepTime = 3 * time.Second
	disconnectVolumeRetryTime   = 1 * time.Second
	nodeStartTimeout            = 3 * time.Second
	lunzMutex                   sync.Mutex
	nodeMutex                   sync.Mutex
	sysBlock                    = "/sys/block"
	syncNodeInfoChan            chan bool
	connectedSystemID           = make([]string, 0)
	VolumeNameLengthConstraint  = 63
)

const (
	componentOkMessage          = "ALRT_COMPONENT_OK"
	maxUnityVolumesPerNodeLabel = "max-unity-volumes-per-node"
	ubuntuNodeRoot              = "/noderoot"
	devtmpfs                    = "devtmpfs"
)

func (s *service) NodeStageVolume(
	ctx context.Context,
	req *csi.NodeStageVolumeRequest) (
	*csi.NodeStageVolumeResponse, error,
) {
	ctx, log, rid := GetRunidLog(ctx)
	log.Debugf("Executing NodeStageVolume with args: %+v", *req)
	volID, protocol, arrayID, unity, err := s.validateAndGetResourceDetails(ctx, req.GetVolumeId(), volumeType)
	if err != nil {
		return nil, err
	}
	ctx, log = setArrayIDContext(ctx, arrayID)
	// Probe the node if required and make sure startup called
	if err := s.nodeProbe(ctx, arrayID); err != nil {
		return nil, err
	}

	stagingPath := req.GetStagingTargetPath()
	if stagingPath == "" {
		return nil, status.Error(codes.InvalidArgument, csiutils.GetMessageWithRunID(rid, "staging target path required"))
	}

	vc := req.GetVolumeCapability()
	if vc == nil {
		return nil, status.Error(codes.InvalidArgument, csiutils.GetMessageWithRunID(rid, "volume capability is required"))
	}
	am := vc.GetAccessMode()
	if am == nil {
		return nil, status.Error(codes.InvalidArgument, csiutils.GetMessageWithRunID(rid, "access mode is required"))
	}

	isBlock := accTypeBlock(vc)

	protocol, err = ValidateAndGetProtocol(ctx, protocol, req.GetVolumeContext()[keyProtocol])
	if err != nil {
		return nil, err
	}

	log.Debugf("Protocol is: %s", protocol)

	if protocol == NFS {
		// Perform stage mount for NFS
		nfsShare, nfsv3, nfsv4, err := s.getNFSShare(ctx, volID, arrayID)
		if err != nil {
			return nil, err
		}

		err = s.checkFilesystemMapping(ctx, nfsShare, am, arrayID)
		if err != nil {
			return nil, err
		}

		exportPaths := nfsShare.NFSShareContent.ExportPaths
		if len(exportPaths) == 0 {
			return nil, status.Error(codes.NotFound, csiutils.GetMessageWithRunID(rid, "Export paths not exist on NFS Share: %s", nfsShare.NFSShareContent.ID))
		}

		err = stagePublishNFS(ctx, req, exportPaths, arrayID, nfsv3, nfsv4)
		if err != nil {
			return nil, err
		}
		log.Debugf("Node Stage completed successfully: filesystem: %s is mounted on staging target path: %s", volID, stagingPath)
		return &csi.NodeStageVolumeResponse{}, nil
	}
	// Protocol if FC or iSCSI

	volume, err := unity.FindVolumeByID(ctx, volID)
	if err != nil {
		// If the volume isn't found, we cannot stage it
		return nil, status.Error(codes.NotFound, csiutils.GetMessageWithRunID(rid, "Volume not found. [%v]", err))
	}

	// Check if the volume is given access to the node
	hlu, err := s.checkVolumeMapping(ctx, volume, arrayID)
	if err != nil {
		return nil, err
	}

	volumeWwn := csiutils.GetWwnFromVolumeContentWwn(volume.VolumeContent.Wwn)
	publishContextData := publishContextData{
		deviceWWN:        "0x" + volumeWwn,
		volumeLUNAddress: hlu,
	}

	useFC := false
	if protocol == ISCSI {
		ipInterfaces, err := unity.ListIscsiIPInterfaces(ctx)
		if err != nil {
			return nil, status.Error(codes.Internal, csiutils.GetMessageWithRunID(rid, "Error retrieving iScsi Interface IPs from the array: [%v]", err))
		}
		interfaceIps := csiutils.GetIPsFromInferfaces(ctx, ipInterfaces)
		publishContextData.iscsiTargets = s.iScsiDiscoverFetchTargets(ctx, interfaceIps)
		log.Debugf("Found iscsi Targets: %s", publishContextData.iscsiTargets)

		if s.iscsiConnector == nil {
			s.initISCSIConnector(s.opts.Chroot)
		}
	} else if protocol == FC {
		useFC = true
		var targetWwns []string

		host, err := s.getHostID(ctx, arrayID, s.opts.NodeName, s.opts.LongNodeName)
		if err != nil {
			return nil, err
		}

		for _, initiator := range host.HostContent.FcInitiators {
			hostInitiator, err := unity.FindHostInitiatorByID(ctx, initiator.ID)
			if err != nil {
				return nil, status.Error(codes.NotFound, csiutils.GetMessageWithRunID(rid, "Find Host Initiator Failed [%v]", err))
			}

			for _, initiatorPath := range hostInitiator.HostInitiatorContent.Paths {
				hostInitiatorPath, err := unity.FindHostInitiatorPathByID(ctx, initiatorPath.ID)
				if err != nil {
					return nil, status.Error(codes.NotFound, csiutils.GetMessageWithRunID(rid, "Find Host Initiator Path Failed [%v]", err))
				}

				fcPort, err := unity.FindFcPortByID(ctx, hostInitiatorPath.HostInitiatorPathContent.FcPortID.ID)
				if err != nil {
					return nil, status.Error(codes.NotFound, csiutils.GetMessageWithRunID(rid, "Find Fc port Failed [%v]", err))
				}

				wwn := csiutils.GetFcPortWwnFromVolumeContentWwn(fcPort.FcPortContent.Wwn)
				if !csiutils.ArrayContains(targetWwns, wwn) {
					log.Debug("Found Target wwn: ", wwn)
					targetWwns = append(targetWwns, wwn)
				}
			}
		}
		publishContextData.fcTargets = targetWwns
		log.Debugf("Found FC Targets: %s", publishContextData.iscsiTargets)

		if s.fcConnector == nil {
			s.initFCConnector(s.opts.Chroot)
		}
	}

	log.Debug("Connect context data: ", publishContextData)
	devicePath, err := s.connectDevice(ctx, publishContextData, useFC)
	if err != nil {
		return nil, err
	}

	// Skip staging for Block devices
	if !isBlock {
		err = stageVolume(ctx, req, stagingPath, devicePath)
		if err != nil {
			return nil, err
		}
	}

	log.Debugf("Node Stage completed successfully - Device path is %s", devicePath)
	return &csi.NodeStageVolumeResponse{}, nil
}

func (s *service) NodeUnstageVolume(
	ctx context.Context,
	req *csi.NodeUnstageVolumeRequest) (
	*csi.NodeUnstageVolumeResponse, error,
) {
	ctx, log, rid := GetRunidLog(ctx)
	log.Debugf("Executing NodeUnstageVolume with args: %+v", *req)

	// Get the VolumeID and parse it
	volID, protocol, arrayID, unity, err := s.validateAndGetResourceDetails(ctx, req.GetVolumeId(), volumeType)
	if err != nil {
		return nil, err
	}
	ctx, log = setArrayIDContext(ctx, arrayID)
	// Probe the node if required and make sure startup called
	if err := s.nodeProbe(ctx, arrayID); err != nil {
		return nil, err
	}

	stageTgt := req.GetStagingTargetPath()
	if stageTgt == "" {
		return nil, status.Error(codes.InvalidArgument, csiutils.GetMessageWithRunID(rid, "A Staging Target argument is required"))
	}

	if protocol == NFS {
		nfsShare, _, _, err := s.getNFSShare(ctx, volID, arrayID)
		if err != nil {
			// If the filesysten isn't found, k8s will retry NodeUnstage forever so...
			// There is no way back if filesystem isn't found and so considering this scenario idempotent
			if err == gounity.ErrorFilesystemNotFound {
				log.Debugf("Filesystem %s not found on the array %s during Node Unstage. Hence considering the call to be idempotent", volID, arrayID)
				return &csi.NodeUnstageVolumeResponse{}, nil
			}
			return nil, status.Error(codes.Internal, csiutils.GetMessageWithRunID(rid, "%v", err))
		}

		exportPaths := nfsShare.NFSShareContent.ExportPaths
		if len(exportPaths) == 0 {
			return nil, status.Error(codes.NotFound, csiutils.GetMessageWithRunID(rid, "Export paths not exist on NFS Share: %s", nfsShare.NFSShareContent.ID))
		}

		err = unpublishNFS(ctx, stageTgt, arrayID, exportPaths)
		if err != nil {
			return nil, status.Error(codes.Internal, csiutils.GetMessageWithRunID(rid, "%v", err))
		}
		log.Debugf("Node Unstage completed successfully. No mounts on staging target path: %s", req.GetStagingTargetPath())
		return &csi.NodeUnstageVolumeResponse{}, nil
	} else if protocol == ProtocolUnknown {
		// Volume is mounted via CSI-Unity v1.0 or v1.1 and hence different staging target path was used
		stageTgt = path.Join(s.opts.PvtMountDir, volID)

		host, err := s.getHostID(ctx, arrayID, s.opts.NodeName, s.opts.LongNodeName)
		if err != nil {
			return nil, err
		}

		if len(host.HostContent.FcInitiators) == 0 {
			// FC gets precedence if host has both initiators - which is not supported by the driver
			protocol = FC
		} else if len(host.HostContent.IscsiInitiators) == 0 {
			protocol = ISCSI
		}
	} else if protocol != FC && protocol != ISCSI {
		return nil, status.Error(codes.InvalidArgument, csiutils.GetMessageWithRunID(rid, "Invalid Protocol Value %s after parsing volume context ID %s", protocol, req.GetVolumeId()))
	}

	volume, err := unity.FindVolumeByID(ctx, volID)
	if err != nil {
		// If the volume isn't found, k8s will retry NodeUnstage forever so...
		// There is no way back if volume isn't found and so considering this scenario idempotent
		if err == gounity.ErrorVolumeNotFound {
			log.Debugf("Volume %s not found on the array %s during Node Unstage. Hence considering the call to be idempotent", volID, arrayID)
			return &csi.NodeUnstageVolumeResponse{}, nil
		}
		return nil, status.Error(codes.Internal, csiutils.GetMessageWithRunID(rid, "%v", err))
	}

	volumeWwn := csiutils.GetWwnFromVolumeContentWwn(volume.VolumeContent.Wwn)
	lastMounted, devicePath, err := unstageVolume(ctx, req, volumeWwn, s.opts.Chroot)
	if err != nil {
		return nil, err
	}

	if !lastMounted {
		// It is unusual that we have not removed the last mount (i.e. lastUnmounted == false)
		// Recheck to make sure the target is unmounted.
		log.Debug("Not the last mount - rechecking target mount is gone")
		targetMount, err := getTargetMount(ctx, stageTgt)
		if err != nil {
			return nil, err
		}
		if targetMount.Device != "" {
			return nil, status.Error(codes.Internal, csiutils.GetMessageWithRunID(rid, "Target Mount still present"))
		}

		if devicePath == "" {
			devicePath = targetMount.Source
		}

		// Get the device mounts
		dev, err := GetDevice(ctx, devicePath)
		if err != nil {
			return nil, status.Error(codes.Internal, csiutils.GetMessageWithRunID(rid, "%s", err.Error()))
		}
		log.Debug("Rechecking dev mounts")
		mnts, err := getDevMounts(ctx, dev)
		if err != nil {
			return nil, status.Error(codes.Internal, csiutils.GetMessageWithRunID(rid, "%s", err.Error()))
		}
		if len(mnts) > 0 {
			return nil, status.Error(codes.Internal, csiutils.GetMessageWithRunID(rid, "Device mounts still present after unmounting target and staging mounts %#v", mnts))
		}
	}

	err = s.disconnectVolume(ctx, volumeWwn, protocol)
	if err != nil {
		return nil, err
	}

	// Remove the mount private directory if present, and the directory
	err = removeWithRetry(ctx, stageTgt)
	if err != nil {
		log.Infof("Error removing stageTgt: %v", err)
	}

	return &csi.NodeUnstageVolumeResponse{}, nil
}

func (s *service) NodePublishVolume(
	ctx context.Context,
	req *csi.NodePublishVolumeRequest) (
	*csi.NodePublishVolumeResponse, error,
) {
	ctx, log, rid := GetRunidLog(ctx)
	log.Debugf("Executing NodePublishVolume with args: %+v", *req)

	var ephemeralVolume bool
	ephemeral, ok := req.VolumeContext["csi.storage.k8s.io/ephemeral"]
	if ok {
		ephemeralVolume = strings.ToLower(ephemeral) == "true"
	}

	if ephemeralVolume {
		return s.ephemeralNodePublishVolume(ctx, req)
	}

	volID, protocol, arrayID, unity, err := s.validateAndGetResourceDetails(ctx, req.GetVolumeId(), volumeType)
	if err != nil {
		return nil, err
	}
	ctx, log = setArrayIDContext(ctx, arrayID)
	// Probe the node if required and make sure startup called
	if err := s.requireProbe(ctx, arrayID); err != nil {
		log.Debug("Probe has not been invoked. Hence invoking Probe before Node publish volume")
		err = s.nodeProbe(ctx, arrayID)
		if err != nil {
			return nil, err
		}
	}

	targetPath := req.GetTargetPath()
	if targetPath == "" {
		return nil, status.Error(codes.InvalidArgument, csiutils.GetMessageWithRunID(rid, "target path required"))
	}

	stagingTargetPath := req.GetStagingTargetPath()
	if stagingTargetPath == "" {
		return nil, status.Error(codes.InvalidArgument, csiutils.GetMessageWithRunID(rid, "staging target path required"))
	}

	volCap := req.GetVolumeCapability()
	if volCap == nil {
		return nil, status.Error(codes.InvalidArgument, csiutils.GetMessageWithRunID(rid, "volume capability required"))
	}

	accMode := volCap.GetAccessMode()
	if accMode == nil {
		return nil, status.Error(codes.InvalidArgument, csiutils.GetMessageWithRunID(rid, "volume access mode required"))
	}
	if accMode.Mode == csi.VolumeCapability_AccessMode_SINGLE_NODE_SINGLE_WRITER {
		s.opts.AllowRWOMultiPodAccess = false
	} else if accMode.Mode == csi.VolumeCapability_AccessMode_SINGLE_NODE_MULTI_WRITER {
		s.opts.AllowRWOMultiPodAccess = true
	}

	if protocol == NFS {
		// Perform target mount for NFS
		nfsShare, nfsv3, nfsv4, err := s.getNFSShare(ctx, volID, arrayID)
		if err != nil {
			return nil, err
		}
		exportPaths := nfsShare.NFSShareContent.ExportPaths
		if len(exportPaths) == 0 {
			return nil, status.Error(codes.NotFound, csiutils.GetMessageWithRunID(rid, "Export paths not exist on NFS Share: %s", nfsShare.NFSShareContent.ID))
		}
		err = publishNFS(ctx, req, exportPaths, arrayID, s.opts.Chroot, nfsv3, nfsv4, s.opts.AllowRWOMultiPodAccess)
		if err != nil {
			return nil, err
		}
		log.Debugf("Node Publish completed successfully: filesystem: %s is mounted on target path: %s", volID, targetPath)
		return &csi.NodePublishVolumeResponse{}, nil
	}

	// Protocol FC or iSCSI

	isBlock := accTypeBlock(volCap)

	if isBlock && req.GetReadonly() == true {
		return nil, status.Error(codes.InvalidArgument, csiutils.GetMessageWithRunID(rid, "readonly not supported for Block"))
	}

	volume, err := unity.FindVolumeByID(ctx, volID)
	if err != nil {
		return nil, status.Error(codes.NotFound, csiutils.GetMessageWithRunID(rid, "volume with ID '%s' not found", volID))
	}

	deviceWWN := csiutils.GetWwnFromVolumeContentWwn(volume.VolumeContent.Wwn)

	symlinkPath, _, err := gofsutil.WWNToDevicePathX(ctx, deviceWWN)
	if err != nil {
		return nil, status.Error(codes.NotFound, csiutils.GetMessageWithRunID(rid, "Disk path not found. Error: %v", err))
	}

	if err := publishVolume(ctx, req, targetPath, symlinkPath, s.opts.Chroot, s.opts.AllowRWOMultiPodAccess); err != nil {
		return nil, err
	}

	return &csi.NodePublishVolumeResponse{}, nil
}

func (s *service) ephemeralNodePublishVolume(
	ctx context.Context,
	req *csi.NodePublishVolumeRequest) (
	*csi.NodePublishVolumeResponse, error,
) {
	ctx, log, rid := GetRunidLog(ctx)

	// Create Ephemeral Volume
	volName := req.VolumeId
	if len(volName) > VolumeNameLengthConstraint {
		volName = volName[0 : VolumeNameLengthConstraint-1]
	}
	size, err := csiutils.ParseSize(req.VolumeContext["size"])
	if err != nil {
		return nil, status.Error(codes.InvalidArgument, csiutils.GetMessageWithRunID(rid, "Unable to parse size. Error: %v", err))
	}
	createVolResp, err := s.CreateVolume(ctx, &csi.CreateVolumeRequest{
		Name: volName,
		CapacityRange: &csi.CapacityRange{
			RequiredBytes: size,
		},
		VolumeCapabilities: []*csi.VolumeCapability{req.VolumeCapability},
		Parameters:         req.VolumeContext,
		Secrets:            req.Secrets,
	})
	if err != nil {
		return nil, status.Error(codes.FailedPrecondition, csiutils.GetMessageWithRunID(rid, "Create Ephemeral Volume %s Failed with error: %v", volName, err))
	}
	log.Debugf("Ephemeral Volume %s created successfully", volName)

	// Create NodeUnpublishRequest for rollback scenario
	nodeUnpublishRequest := &csi.NodeUnpublishVolumeRequest{
		VolumeId:   createVolResp.Volume.VolumeId,
		TargetPath: req.TargetPath,
	}

	// ControllerPublishVolume to current node
	controllerPublishResp, err := s.ControllerPublishVolume(ctx, &csi.ControllerPublishVolumeRequest{
		VolumeId:         createVolResp.Volume.VolumeId,
		NodeId:           s.opts.NodeName + "," + s.opts.LongNodeName,
		VolumeCapability: req.VolumeCapability,
		Readonly:         req.Readonly,
		Secrets:          req.Secrets,
		VolumeContext:    createVolResp.Volume.VolumeContext,
	})
	if err != nil {
		// Call Ephemeral Node Unpublish for recovery
		_, _ = s.ephemeralNodeUnpublish(ctx, nodeUnpublishRequest, req.VolumeId)
		return nil, status.Error(codes.FailedPrecondition, csiutils.GetMessageWithRunID(rid, "Ephemeral Controller Publish Volume failed with error: %v", err))
	}
	log.Debug("Ephemeral Controller Publish successful")

	stagingMountPath := path.Join(s.opts.EnvEphemeralStagingTargetPath, req.VolumeId)

	// Node Stage for Ephemeral Volume
	_, err = s.NodeStageVolume(ctx, &csi.NodeStageVolumeRequest{
		VolumeId:          createVolResp.Volume.VolumeId,
		PublishContext:    controllerPublishResp.PublishContext,
		StagingTargetPath: path.Join(stagingMountPath, "globalmount"),
		VolumeCapability:  req.VolumeCapability,
		Secrets:           req.Secrets,
		VolumeContext:     createVolResp.Volume.VolumeContext,
	})
	if err != nil {
		// Call Ephemeral Node Unpublish for recovery
		_, _ = s.ephemeralNodeUnpublish(ctx, nodeUnpublishRequest, req.VolumeId)
		return nil, status.Error(codes.FailedPrecondition, csiutils.GetMessageWithRunID(rid, "Ephemeral Node Stage Volume failed with error: %v", err))
	}
	log.Debug("Ephemeral Node Stage Successful")

	// Node Publish for Ephemeral Volume
	_, err = s.NodePublishVolume(ctx, &csi.NodePublishVolumeRequest{
		VolumeId:          createVolResp.Volume.VolumeId,
		PublishContext:    controllerPublishResp.PublishContext,
		StagingTargetPath: path.Join(stagingMountPath, "globalmount"),
		TargetPath:        req.TargetPath,
		VolumeCapability:  req.VolumeCapability,
		Readonly:          req.Readonly,
		Secrets:           req.Secrets,
		VolumeContext:     createVolResp.Volume.VolumeContext,
	})
	if err != nil {
		// Call Ephemeral Node Unpublish for recovery
		_, _ = s.ephemeralNodeUnpublish(ctx, nodeUnpublishRequest, req.VolumeId)
		return nil, status.Error(codes.Internal, csiutils.GetMessageWithRunID(rid, "Ephemeral Node Publish Volume failed with error: %v", err))
	}
	log.Debug("Ephemeral Node Publish Successful")

	f, err := os.Create(filepath.Clean(path.Join(stagingMountPath, "id")))
	if err != nil {
		// Call Ephemeral Node Unpublish for recovery
		_, _ = s.ephemeralNodeUnpublish(ctx, nodeUnpublishRequest, req.VolumeId)
		return nil, status.Error(codes.Internal, csiutils.GetMessageWithRunID(rid, "Creation of file failed with error: %v", err))
	}
	defer f.Close()
	_, err2 := f.WriteString(createVolResp.Volume.VolumeId)
	if err2 != nil {
		// Call Ephemeral Node Unpublish for recovery
		_, _ = s.ephemeralNodeUnpublish(ctx, nodeUnpublishRequest, req.VolumeId)
		return nil, status.Error(codes.Internal, csiutils.GetMessageWithRunID(rid, "Save Volume Id in file failed with error: %v", err))
	}

	return &csi.NodePublishVolumeResponse{}, nil
}

// Node Unpublish Volume - Unmounts the volume from the target path and from private directory
// Required - Volume ID and Target path
func (s *service) NodeUnpublishVolume(
	ctx context.Context,
	req *csi.NodeUnpublishVolumeRequest) (
	*csi.NodeUnpublishVolumeResponse, error,
) {
	ctx, log, rid := GetRunidLog(ctx)
	log.Debugf("Executing NodeUnpublishVolume with args: %+v", *req)

	var isEphemeralVolume bool
	volName := req.VolumeId
	file := s.opts.EnvEphemeralStagingTargetPath + req.VolumeId + "/id"
	if _, err := os.Stat(file); err == nil {
		isEphemeralVolume = true
		dat, err := os.ReadFile(filepath.Clean(file))
		if err != nil {
			return nil, errors.New("Unable to get volume id for ephemeral volume")
		}
		req.VolumeId = string(dat)
	}

	if isEphemeralVolume {
		return s.ephemeralNodeUnpublish(ctx, req, volName)
	}

	volID, protocol, arrayID, unity, err := s.validateAndGetResourceDetails(ctx, req.GetVolumeId(), volumeType)
	if err != nil {
		return nil, err
	}
	ctx, log = setArrayIDContext(ctx, arrayID)

	// Probe node if required
	if err := s.nodeProbe(ctx, arrayID); err != nil {
		return nil, err
	}

	// Get the target path
	target := req.GetTargetPath()
	if target == "" {
		return nil, status.Error(codes.InvalidArgument, csiutils.GetMessageWithRunID(rid, "target path required"))
	}

	if protocol == NFS {
		nfsShare, _, _, err := s.getNFSShare(ctx, volID, arrayID)
		if err != nil {
			// If the filesysten isn't found, k8s will retry NodeUnpublish forever so...
			// There is no way back if filesystem isn't found and so considering this scenario idempotent
			if err == gounity.ErrorFilesystemNotFound {
				log.Debugf("Filesystem %s not found on the array %s during Node Unpublish. Hence considering the call to be idempotent", volID, arrayID)
				return &csi.NodeUnpublishVolumeResponse{}, nil
			}
			return nil, status.Error(codes.Internal, csiutils.GetMessageWithRunID(rid, "%v", err))
		}
		exportPaths := nfsShare.NFSShareContent.ExportPaths
		if len(exportPaths) == 0 {
			return nil, status.Error(codes.NotFound, csiutils.GetMessageWithRunID(rid, "Export paths not exist on NFS Share: %s", nfsShare.NFSShareContent.ID))
		}

		err = unpublishNFS(ctx, target, arrayID, exportPaths)
		if err != nil {
			return nil, err
		}
		log.Debugf("Node Unpublish completed successfully. No mounts on target path: %s", req.GetTargetPath())
		return &csi.NodeUnpublishVolumeResponse{}, nil
	}

	_, err = unity.FindVolumeByID(ctx, volID)
	if err != nil {
		// If the volume isn't found, k8s will retry NodeUnpublish forever so...
		// There is no way back if volume isn't found and so considering this scenario idempotent
		if err == gounity.ErrorVolumeNotFound {
			log.Debugf("Volume %s not found on the array %s during Node Unpublish. Hence considering the call to be idempotent", volID, arrayID)
			return &csi.NodeUnpublishVolumeResponse{}, nil
		}
		return nil, status.Error(codes.Internal, csiutils.GetMessageWithRunID(rid, "%v", err))
	}

	log.Debug("NodeUnpublishVolume Target Path:", target)

	err = unpublishVolume(ctx, req)
	if err != nil {
		return nil, err
	}

	err = removeWithRetry(ctx, target)
	if err != nil {
		log.Infof("Error removing target: %v", err)
	}

	return &csi.NodeUnpublishVolumeResponse{}, nil
}

func (s *service) ephemeralNodeUnpublish(
	ctx context.Context,
	req *csi.NodeUnpublishVolumeRequest, volName string) (
	*csi.NodeUnpublishVolumeResponse, error,
) {
	ctx, _, rid := GetRunidLog(ctx)

	// Node Unpublish for Ephemeral Volume
	_, err := s.NodeUnpublishVolume(ctx, &csi.NodeUnpublishVolumeRequest{
		VolumeId:   req.VolumeId,
		TargetPath: req.TargetPath,
	})
	if err != nil {
		return nil, status.Error(codes.Internal, csiutils.GetMessageWithRunID(rid, "Node Unpublish for ephemeral volume failed with error: %v", err))
	}

	// Node Unstage for Ephemeral Volume
	_, err = s.NodeUnstageVolume(ctx, &csi.NodeUnstageVolumeRequest{
		VolumeId:          req.VolumeId,
		StagingTargetPath: path.Join(s.opts.EnvEphemeralStagingTargetPath, volName, "globalmount"),
	})
	if err != nil {
		return nil, status.Error(codes.Internal, csiutils.GetMessageWithRunID(rid, "Node Unstage for ephemeral volume failed with error: %v", err))
	}

	// Controller Unpublish for Ephemeral Volume
	_, err = s.ControllerUnpublishVolume(ctx, &csi.ControllerUnpublishVolumeRequest{
		VolumeId: req.VolumeId,
		NodeId:   s.opts.NodeName + "," + s.opts.LongNodeName,
	})
	if err != nil {
		return nil, status.Error(codes.Internal, csiutils.GetMessageWithRunID(rid, "Controller Unpublish for ephemeral volume failed with error: %v", err))
	}

	// Delete Volume for Ephemeral Volume
	_, err = s.DeleteVolume(ctx, &csi.DeleteVolumeRequest{
		VolumeId: req.VolumeId,
	})
	if err != nil {
		return nil, status.Error(codes.Internal, csiutils.GetMessageWithRunID(rid, "Delete Volume for ephemeral volume failed with error: %v", err))
	}

	err = os.RemoveAll(s.opts.EnvEphemeralStagingTargetPath + volName + "/id")
	if err != nil {
		return nil, status.Error(codes.Internal, csiutils.GetMessageWithRunID(rid, "Unable to clean id file"))
	}
	return &csi.NodeUnpublishVolumeResponse{}, nil
}

func (s *service) NodeGetInfo(
	ctx context.Context,
	req *csi.NodeGetInfoRequest) (
	*csi.NodeGetInfoResponse, error,
) {
	ctx, log, rid := GetRunidLog(ctx)
	log.Debugf("Executing NodeGetInfo with args: %+v", *req)

	arraysList := s.getStorageArrayList()

	if _, deadlineSet := ctx.Deadline(); !deadlineSet {
		var cancelFunc context.CancelFunc
		ctx, cancelFunc = context.WithTimeout(ctx, 2*time.Minute)
		defer cancelFunc()
	}

	unProcessedArrays := make(map[string]any)
	s.arrays.Range(func(key any, _ any) bool {
		unProcessedArrays[key.(string)] = ""
		return true
	})

	for len(unProcessedArrays) != 0 {
		select {
		case <-ctx.Done():
			return nil, status.Error(codes.Unavailable, csiutils.GetMessageWithRunID(rid, "The node [%s] could not process these arrays : %v", s.opts.NodeName, unProcessedArrays))
		case <-time.After(nodeStartTimeout):
			for _, currentArr := range arraysList {
				if currentArr.IsHostAdded || currentArr.IsHostAdditionFailed {
					delete(unProcessedArrays, currentArr.ArrayID)
				}
			}
		}
	}

	s.validateProtocols(ctx, arraysList)
	topology := getTopology()
	// If topology keys are empty then this node is not capable of either iSCSI/FC but can still provision NFS volumes by default
	log.Debugf("Topology Keys--->%+v", topology)

	// Check for node label 'max-unity-volumes-per-node'. If present set 'MaxVolumesPerNode' to this value.
	// If node label is not present, set 'MaxVolumesPerNode' to default value i.e., 0
	var maxUnityVolumesPerNode int64
	labels, err := s.GetNodeLabels(ctx)
	if err != nil {
		log.Warnf("failed to get Node Labels with error: %s", err.Error())
	}

	if val, ok := labels[maxUnityVolumesPerNodeLabel]; ok {
		maxUnityVolumesPerNode, err = strconv.ParseInt(val, 10, 64)
		if err != nil {
			return nil, status.Error(codes.InvalidArgument, csiutils.GetMessageWithRunID(rid, "invalid value '%s' specified for 'max-unity-volumes-per-node' node label", val))
		}
	} else {
		// As per the csi spec the plugin MUST NOT set negative values to
		// 'MaxVolumesPerNode' in the NodeGetInfoResponse response
		if s.opts.MaxVolumesPerNode < 0 {
			return nil, status.Error(codes.InvalidArgument, csiutils.GetMessageWithRunID(rid, "maxUnityVolumesPerNode MUST NOT be set to negative value"))
		}
		maxUnityVolumesPerNode = s.opts.MaxVolumesPerNode
	}

	log.Info("NodeGetInfo success")
	return &csi.NodeGetInfoResponse{
		NodeId: s.opts.NodeName + "," + s.opts.LongNodeName,
		AccessibleTopology: &csi.Topology{
			Segments: topology,
		},
		MaxVolumesPerNode: maxUnityVolumesPerNode,
	}, nil
}

func (s *service) NodeGetCapabilities(
	ctx context.Context,
	req *csi.NodeGetCapabilitiesRequest) (
	*csi.NodeGetCapabilitiesResponse, error,
) {
	ctx, log, _ := GetRunidLog(ctx)
	log.Infof("Executing NodeGetCapabilities with args: %+v", *req)
	capabilities := []*csi.NodeServiceCapability{
		{
			Type: &csi.NodeServiceCapability_Rpc{
				Rpc: &csi.NodeServiceCapability_RPC{
					Type: csi.NodeServiceCapability_RPC_UNKNOWN,
				},
			},
		},
		{
			Type: &csi.NodeServiceCapability_Rpc{
				Rpc: &csi.NodeServiceCapability_RPC{
					Type: csi.NodeServiceCapability_RPC_STAGE_UNSTAGE_VOLUME,
				},
			},
		},
		{
			Type: &csi.NodeServiceCapability_Rpc{
				Rpc: &csi.NodeServiceCapability_RPC{
					Type: csi.NodeServiceCapability_RPC_EXPAND_VOLUME,
				},
			},
		},
		{
			Type: &csi.NodeServiceCapability_Rpc{
				Rpc: &csi.NodeServiceCapability_RPC{
					Type: csi.NodeServiceCapability_RPC_SINGLE_NODE_MULTI_WRITER,
				},
			},
		},
	}
	volumeHealthMonitorCapabilities := []*csi.NodeServiceCapability{
		{
			Type: &csi.NodeServiceCapability_Rpc{
				Rpc: &csi.NodeServiceCapability_RPC{
					Type: csi.NodeServiceCapability_RPC_GET_VOLUME_STATS,
				},
			},
		},
		{
			Type: &csi.NodeServiceCapability_Rpc{
				Rpc: &csi.NodeServiceCapability_RPC{
					Type: csi.NodeServiceCapability_RPC_VOLUME_CONDITION,
				},
			},
		},
	}
	if s.opts.IsVolumeHealthMonitorEnabled {
		capabilities = append(capabilities, volumeHealthMonitorCapabilities...)
	}
	return &csi.NodeGetCapabilitiesResponse{
		Capabilities: capabilities,
	}, nil
}

func (s *service) NodeGetVolumeStats(
	ctx context.Context,
	req *csi.NodeGetVolumeStatsRequest) (
	*csi.NodeGetVolumeStatsResponse, error,
) {
	ctx, log, rid := GetRunidLog(ctx)
	log.Debugf("Executing NodeGetVolumeStats with args: %+v", *req)

	if req.VolumeId == "" {
		return nil, status.Error(codes.InvalidArgument, csiutils.GetMessageWithRunID(rid, "volumeId is mandatory parameter"))
	}

	volumeID, protocol, arrayID, unity, err := s.validateAndGetResourceDetails(ctx, req.VolumeId, volumeType)
	if err != nil {
		return nil, err
	}

	ctx, log = setArrayIDContext(ctx, arrayID)
	if err := s.requireProbe(ctx, arrayID); err != nil {
		log.Debug("AutoProbe has not been called. Executing manual probe")
		err = s.nodeProbe(ctx, arrayID)
		if err != nil {
			return nil, err
		}
	}

	volumePath := req.GetVolumePath()
	if volumePath == "" {
		return nil, status.Error(codes.InvalidArgument,
			csiutils.GetMessageWithRunID(rid, "Volume path required"))
	}

	if protocol == NFS {
		_, err := unity.FindFilesystemByID(ctx, volumeID)
		if err != nil {
			if err == gounity.ErrorFilesystemNotFound {
				resp := &csi.NodeGetVolumeStatsResponse{
					VolumeCondition: &csi.VolumeCondition{
						Abnormal: true,
						Message:  "Filesystem not found",
					},
				}
				return resp, nil
			}
			return nil, status.Error(codes.NotFound, csiutils.GetMessageWithRunID(rid, "FileSystem not found. [%v]", err))
		}
	} else {
		_, err := unity.FindVolumeByID(ctx, volumeID)
		if err != nil {
			if err == gounity.ErrorVolumeNotFound {
				resp := &csi.NodeGetVolumeStatsResponse{
					VolumeCondition: &csi.VolumeCondition{
						Abnormal: true,
						Message:  "Volume not found",
					},
				}
				return resp, nil
			}
			return nil, status.Error(codes.NotFound, csiutils.GetMessageWithRunID(rid, "Volume not found. [%v]", err))
		}
	}

	targetMount, err := getTargetMount(ctx, volumePath)
	if err != nil || targetMount.Device == "" {
		resp := &csi.NodeGetVolumeStatsResponse{
			VolumeCondition: &csi.VolumeCondition{
				Abnormal: true,
				Message:  "Volume path is not mounted",
			},
		}
		return resp, nil
	}

	// check if volume path is accessible
	_, err = os.ReadDir(volumePath)
	if err != nil {
		resp := &csi.NodeGetVolumeStatsResponse{
			VolumeCondition: &csi.VolumeCondition{
				Abnormal: true,
				Message:  "Volume path is not accessible",
			},
		}
		return resp, nil
	}

	// get volume metrics for mounted volume path
	availableBytes, totalBytes, usedBytes, totalInodes, freeInodes, usedInodes, err := gofsutil.FsInfo(ctx, volumePath)
	if err != nil {
		return nil, status.Error(codes.Internal, csiutils.GetMessageWithRunID(rid, "failed to get metrics for volume with error: %v", err))
	}

	resp := &csi.NodeGetVolumeStatsResponse{
		Usage: []*csi.VolumeUsage{
			{
				Available: availableBytes,
				Total:     totalBytes,
				Used:      usedBytes,
				Unit:      csi.VolumeUsage_BYTES,
			},
			{
				Available: freeInodes,
				Total:     totalInodes,
				Used:      usedInodes,
				Unit:      csi.VolumeUsage_INODES,
			},
		},
		VolumeCondition: &csi.VolumeCondition{
			Abnormal: false,
			Message:  "",
		},
	}
	return resp, nil
}

func (s *service) NodeExpandVolume(ctx context.Context, req *csi.NodeExpandVolumeRequest) (*csi.NodeExpandVolumeResponse, error) {
	ctx, log, rid := GetRunidLog(ctx)
	log.Debugf("Executing NodeExpandVolume with args: %+v", *req)

	if req.VolumeId == "" {
		return nil, status.Error(codes.InvalidArgument, csiutils.GetMessageWithRunID(rid, "volumeId is mandatory parameter"))
	}

	volID, _, arrayID, unity, err := s.validateAndGetResourceDetails(ctx, req.VolumeId, volumeType)
	if err != nil {
		return nil, err
	}

	size := req.GetCapacityRange().GetRequiredBytes()

	ctx, log = setArrayIDContext(ctx, arrayID)
	if err := s.requireProbe(ctx, arrayID); err != nil {
		log.Debug("AutoProbe has not been called. Executing manual probe")
		err = s.nodeProbe(ctx, arrayID)
		if err != nil {
			return nil, err
		}
	}

	// We are getting target path that points to mounted path on "/"
	// This doesn't help us, though we should trace the path received
	volumePath := req.GetVolumePath()
	if volumePath == "" {
		return nil, status.Error(codes.InvalidArgument,
			csiutils.GetMessageWithRunID(rid, "Volume path required"))
	}

	volume, err := unity.FindVolumeByID(ctx, volID)
	if err != nil {
		return nil, status.Error(codes.NotFound, csiutils.GetMessageWithRunID(rid, "Find volume Failed %v", err))
	}

	volName := volume.VolumeContent.Name

	// Locate and fetch all (multipath/regular) mounted paths using this volume
	devMnt, err := gofsutil.GetMountInfoFromDevice(ctx, volName)
	if err != nil {
		// No mounts found - Could be raw block device
		volWwn := csiutils.GetWwnFromVolumeContentWwn(volume.VolumeContent.Wwn)
		deviceNames, _ := gofsutil.GetSysBlockDevicesForVolumeWWN(context.Background(), volWwn)
		if len(deviceNames) > 0 {
			for _, deviceName := range deviceNames {
				devicePath := sysBlock + "/" + deviceName
				log.Infof("Rescanning raw block device %s to expand size", deviceName)
				err = gofsutil.DeviceRescan(context.Background(), devicePath)
				if err != nil {
					log.Errorf("Failed to rescan device (%s) with error (%s)", devicePath, err.Error())
					return nil, status.Error(codes.Internal, err.Error())
				}
			}

			mpathName, err := getMpathDevFromWwn(ctx, volWwn)
			if err != nil {
				return nil, err
			}

			// Resize the corresponding multipath device
			if mpathName != "" {
				err = gofsutil.ResizeMultipath(ctx, mpathName)
				if err != nil {
					return nil, status.Error(codes.Internal,
						csiutils.GetMessageWithRunID(rid, "Failed to resize multipath device  (%s) with error %v", mpathName, err))
				}
			}

			return &csi.NodeExpandVolumeResponse{}, nil
		}
		return nil, status.Error(codes.Internal,
			csiutils.GetMessageWithRunID(rid, "Failed to find mount info for (%s) with error %v", volName, err))
	}

	log.Debugf("Mount info for volume %s: %+v", volName, devMnt)

	// Rescan the device for the volume expanded on the array
	for _, device := range devMnt.DeviceNames {
		log.Debug("Begin rescan for :", device)
		devicePath := sysBlock + "/" + device
		err = gofsutil.DeviceRescan(ctx, devicePath)
		if err != nil {
			return nil, status.Error(codes.Internal,
				csiutils.GetMessageWithRunID(rid, "Failed to rescan device (%s) with error %v", devicePath, err))
		}
	}
	// Expand the filesystem with the actual expanded volume size.
	if devMnt.MPathName != "" {
		err = gofsutil.ResizeMultipath(ctx, devMnt.MPathName)
		if err != nil {
			return nil, status.Error(codes.Internal,
				csiutils.GetMessageWithRunID(rid, "Failed to resize filesystem: device  (%s) with error %v", devMnt.MountPoint, err))
		}
	}
	// For a regular device, get the device path (devMnt.DeviceNames[1]) where the filesystem is mounted
	// PublishVolume creates devMnt.DeviceNames[0] but is left unused for regular devices
	var devicePath string
	if len(devMnt.DeviceNames) > 1 {
		devicePath = "/dev/" + devMnt.DeviceNames[1]
	} else if len(devMnt.DeviceNames) == 1 {
		devicePath = "/dev/" + devMnt.DeviceNames[0]
	} else if devicePath == "" {
		return nil, status.Error(codes.Internal,
			csiutils.GetMessageWithRunID(rid, "Failed to resize filesystem: device name not found for (%s)", devMnt.MountPoint))
	}

	fsType, err := gofsutil.FindFSType(ctx, devMnt.MountPoint)
	if err != nil {
		return nil, status.Error(codes.Internal,
			csiutils.GetMessageWithRunID(rid, "Failed to fetch filesystem for volume  (%s) with error %v", devMnt.MountPoint, err))
	}

	log.Infof("Found %s filesystem mounted on volume %s", fsType, devMnt.MountPoint)

	// Resize the filesystem
	err = gofsutil.ResizeFS(ctx, devMnt.MountPoint, devicePath, devMnt.PPathName, devMnt.MPathName, fsType)
	if err != nil {
		return nil, status.Error(codes.Internal,
			csiutils.GetMessageWithRunID(rid, "Failed to resize filesystem: mountpoint (%s) device (%s) with error %v",
				devMnt.MountPoint, devicePath, err))
	}

	log.Debug("Node Expand completed successfully")
	return &csi.NodeExpandVolumeResponse{CapacityBytes: size}, nil
}

func (s *service) nodeProbe(ctx context.Context, arrayID string) error {
	return s.probe(ctx, "Node", arrayID)
}

// Get NFS Share from Filesystem
func (s *service) getNFSShare(ctx context.Context, filesystemID, arrayID string) (*types.NFSShare, bool, bool, error) {
	ctx, _, rid := GetRunidLog(ctx)
	ctx, _ = setArrayIDContext(ctx, arrayID)

	unity, err := s.getUnityClient(ctx, arrayID)
	if err != nil {
		return nil, false, false, status.Error(codes.NotFound, csiutils.GetMessageWithRunID(rid, "Get Unity client for array %s failed. Error: %v ", arrayID, err))
	}

	isSnapshot := false
	filesystem, err := unity.FindFilesystemByID(ctx, filesystemID)
	var snapResp *types.Snapshot
	if err != nil {
		snapResp, err = unity.FindSnapshotByID(ctx, filesystemID)
		if err != nil {
			return nil, false, false, err
		}
		isSnapshot = true
		filesystem, err = s.getFilesystemByResourceID(ctx, snapResp.SnapshotContent.StorageResource.ID, arrayID)
		if err != nil {
			return nil, false, false, err
		}
	}

	var nfsShareID string

	for _, nfsShare := range filesystem.FileContent.NFSShare {
		if isSnapshot {
			if nfsShare.Path == NFSShareLocalPath && nfsShare.ParentSnap.ID == filesystemID {
				nfsShareID = nfsShare.ID
			}
		} else {
			if nfsShare.Path == NFSShareLocalPath && nfsShare.ParentSnap.ID == "" {
				nfsShareID = nfsShare.ID
			}
		}
	}

	if nfsShareID == "" {
		return nil, false, false, status.Error(codes.NotFound, csiutils.GetMessageWithRunID(rid, "NFS Share for filesystem: %s not found. Error: %v", filesystemID, err))
	}

	nfsShare, err := unity.FindNFSShareByID(ctx, nfsShareID)
	if err != nil {
		return nil, false, false, status.Error(codes.NotFound, csiutils.GetMessageWithRunID(rid, "NFS Share: %s not found. Error: %v", nfsShareID, err))
	}

	nasServer, err := unity.FindNASServerByID(ctx, filesystem.FileContent.NASServer.ID)
	if err != nil {
		return nil, false, false, status.Error(codes.NotFound, csiutils.GetMessageWithRunID(rid, "NAS Server: %s not found. Error: %v", filesystem.FileContent.NASServer.ID, err))
	}

	if !nasServer.NASServerContent.NFSServer.NFSv3Enabled && !nasServer.NASServerContent.NFSServer.NFSv4Enabled {
		return nil, false, false, status.Error(codes.FailedPrecondition, csiutils.GetMessageWithRunID(rid, "Nas Server: %s does not support NFSv3 and NFSv4. At least one of the versions should be supported", nasServer.NASServerContent.ID))
	}

	return nfsShare, nasServer.NASServerContent.NFSServer.NFSv3Enabled, nasServer.NASServerContent.NFSServer.NFSv4Enabled, nil
}

// Check if the Filesystem has access to the node
func (s *service) checkFilesystemMapping(ctx context.Context, nfsShare *types.NFSShare, am *csi.VolumeCapability_AccessMode, arrayID string) error {
	ctx, _, rid := GetRunidLog(ctx)
	ctx, _ = setArrayIDContext(ctx, arrayID)
	_, err := s.getUnityClient(ctx, arrayID)
	var accessType gounity.AccessType
	if err != nil {
		return err
	}

	host, err := s.getHostID(ctx, arrayID, s.opts.NodeName, s.opts.LongNodeName)
	if err != nil {
		return err
	}
	hostContent := host.HostContent
	hostID := hostContent.ID

	hostHasAccess := false
	if am.Mode == csi.VolumeCapability_AccessMode_MULTI_NODE_READER_ONLY {
		accessType = gounity.ReadOnlyRootAccessType
		for _, host := range nfsShare.NFSShareContent.ReadOnlyRootAccessHosts {
			if host.ID == hostID {
				hostHasAccess = true
			}
		}
	} else {
		accessType = gounity.ReadWriteRootAccessType
		for _, host := range nfsShare.NFSShareContent.RootAccessHosts {
			if host.ID == hostID {
				hostHasAccess = true
			}
		}
	}
	if !hostHasAccess {
		return status.Error(codes.FailedPrecondition, csiutils.GetMessageWithRunID(rid, "Host: %s does not have access: %s on NFS Share: %s", host.HostContent.Name, accessType, nfsShare.NFSShareContent.ID))
	}
	return nil
}

// Check if the volume is published to the node
func (s *service) checkVolumeMapping(ctx context.Context, volume *types.Volume, arrayID string) (int, error) {
	rid, log := logging.GetRunidAndLogger(ctx)

	_, err := s.getUnityClient(ctx, arrayID)
	if err != nil {
		return 0, err
	}

	host, err := s.getHostID(ctx, arrayID, s.opts.NodeName, s.opts.LongNodeName)
	if err != nil {
		return 0, status.Error(codes.NotFound, csiutils.GetMessageWithRunID(rid, "Find Host Failed [%v]", err))
	}
	hostContent := host.HostContent
	hostID := hostContent.ID

	content := volume.VolumeContent
	volName := content.Name

	for _, hostaccess := range content.HostAccessResponse {
		hostcontent := hostaccess.HostContent
		hostAccessID := hostcontent.ID
		if hostAccessID == hostID {
			log.Debugf("Volume %s has been published to the current node %s.", volName, host.HostContent.Name)
			return hostaccess.HLU, nil
		}
	}

	return 0, status.Error(codes.Aborted, csiutils.GetMessageWithRunID(rid, "Volume %s has not been published to this node %s.", volName, host.HostContent.Name))
}

func getTargetMount(ctx context.Context, target string) (gofsutil.Info, error) {
	rid, log := logging.GetRunidAndLogger(ctx)
	var targetMount gofsutil.Info
	mounts, err := gofsutil.GetMounts(ctx)
	if err != nil {
		return targetMount, status.Error(codes.Internal, csiutils.GetMessageWithRunID(rid, "could not reliably determine existing mount status"))
	}
	for _, mount := range mounts {
		if mount.Path == target {
			targetMount = mount
			log.Debugf("matching targetMount %s target %s", target, mount.Path)
			break
		}
	}
	return targetMount, nil
}

func (s *service) getArrayHostInitiators(ctx context.Context, host *types.Host, arrayID string) ([]string, error) {
	var hostInitiatorWwns []string
	hostContent := host.HostContent
	unity, err := s.getUnityClient(ctx, arrayID)
	if err != nil {
		return nil, err
	}
	hostInitiators := append(hostContent.FcInitiators, hostContent.IscsiInitiators...)
	for _, initiator := range hostInitiators {
		initiatorID := initiator.ID
		hostInitiator, err := unity.FindHostInitiatorByID(ctx, initiatorID)
		if err != nil {
			return nil, err
		}
		hostInitiatorWwns = append(hostInitiatorWwns, strings.ToLower(hostInitiator.HostInitiatorContent.InitiatorID))
	}
	return hostInitiatorWwns, nil
}

func (s *service) iScsiDiscoverAndLogin(ctx context.Context, interfaceIps []string) {
	ctx, log, _ := GetRunidLog(ctx)

	validIPs := s.getValidInterfaceIps(ctx, interfaceIps)

	log.Debug("Valid IPs: ", validIPs)

	for _, ip := range validIPs {
		// passing true to login to target after discovery
		log.Debug("Begin discover and login to: ", ip)

		targets, err := s.iscsiClient.DiscoverTargets(ip, false)
		if err != nil {
			log.Debugf("Error executing iscsiadm discovery: %v", err)
			continue
		}

		for _, tgt := range targets {
			ipSlice := strings.Split(tgt.Portal, ":")
			if csiutils.ArrayContains(validIPs, ipSlice[0]) {
				err = s.iscsiClient.PerformLogin(tgt)
				if err != nil {
					log.Debugf("Error logging in to target %s : %v", tgt.Target, err)
				} else {
					log.Debugf("Login successful to target %s", tgt.Target)
				}
			}
		}
	}
	log.Debug("Completed discovery and rescan of all IP Interfaces")
}

func (s *service) iScsiDiscoverFetchTargets(ctx context.Context, interfaceIps []string) []goiscsi.ISCSITarget {
	log := logging.GetRunidLogger(ctx)
	iscsiTargets := make([]goiscsi.ISCSITarget, 0)
	validIPs := s.getValidInterfaceIps(ctx, interfaceIps)

	for _, ip := range validIPs {
		log.Debug("Begin discover on IP: ", ip)
		targets, err := s.iscsiClient.DiscoverTargets(ip, false)
		if err != nil {
			log.Debugf("Error executing iscsiadm discovery: %v", err)
			continue
		}

		for _, tgt := range targets {

			ipSlice := strings.Split(tgt.Portal, ":")
			if csiutils.ArrayContains(validIPs, ipSlice[0]) {
				iscsiTargets = append(iscsiTargets, tgt)
			}
		}
		// All targets are obtained with one valid IP
		break
	}
	return iscsiTargets
}

func (s *service) getValidInterfaceIps(ctx context.Context, interfaceIps []string) []string {
	ctx, log, _ := GetRunidLog(ctx)
	validIPs := make([]string, 0)

	for _, ip := range interfaceIps {
		if csiutils.IPReachable(ctx, ip, IScsiPort, TCPDialTimeout) {
			validIPs = append(validIPs, ip)
		} else {
			log.Debugf("Skipping IP : %s", ip)
		}
	}
	return validIPs
}

// copyMultipathConfig file copies the /etc/multipath.conf file from the nodeRoot chdir path to
// /etc/multipath.conf if testRoot is "". testRoot can be set for testing to copy somehwere else,
// but it should be empty ( "" ) for normal operation. nodeRoot is normally iscsiChroot env. variable.
func (s *service) copyMultipathConfigFile(ctx context.Context, nodeRoot string) error {
	log := logging.GetRunidLogger(ctx)
	var srcFile *os.File
	var dstFile *os.File
	var err error
	// Copy the multipath.conf file from /noderoot/etc/multipath.conf (EnvISCSIChroot)to /etc/multipath.conf if present
	srcFile, err = os.Open(filepath.Clean(nodeRoot + "/etc/multipath.conf"))
	if err == nil {
		dstFile, err = os.Create("/etc/multipath.conf")
		if err != nil {
			log.Error("Could not open /etc/multipath.conf for writing")
		} else {
			_, err := io.Copy(dstFile, srcFile)
			if err != nil {
				log.Error("Could not copy /etc/multipath.conf")
			}
			err = dstFile.Close()
			if err != nil {
				log.Infof("Error closing file: %v", err)
			}
		}
		err = srcFile.Close()
		if err != nil {
			log.Infof("Error closing file: %v", err)
		}
	}
	return err
}

func (s *service) connectDevice(ctx context.Context, data publishContextData, useFC bool) (string, error) {
	rid, _ := logging.GetRunidAndLogger(ctx)
	var err error
	var device gobrick.Device
	if useFC {
		device, err = s.connectFCDevice(ctx, data.volumeLUNAddress, data)
	} else {
		device, err = s.connectISCSIDevice(ctx, data.volumeLUNAddress, data)
	}

	if err != nil {
		return "", status.Error(codes.Internal, csiutils.GetMessageWithRunID(rid, "Unable to find device after multiple discovery attempts: [%v]", err))
	}
	devicePath := path.Join("/dev/", device.Name)
	return devicePath, nil
}

func (s *service) connectISCSIDevice(ctx context.Context,
	lun int, data publishContextData,
) (gobrick.Device, error) {
	var targets []gobrick.ISCSITargetInfo
	for _, t := range data.iscsiTargets {
		targets = append(targets, gobrick.ISCSITargetInfo{Target: t.Target, Portal: t.Portal})
	}
	// separate context to prevent 15 seconds cancel from kubernetes
	connectorCtx, cFunc := context.WithTimeout(ctx, time.Second*120)
	defer cFunc()

	return s.iscsiConnector.ConnectVolume(connectorCtx, gobrick.ISCSIVolumeInfo{
		Targets: targets,
		Lun:     lun,
	})
}

func (s *service) connectFCDevice(ctx context.Context,
	lun int, data publishContextData,
) (gobrick.Device, error) {
	var targets []gobrick.FCTargetInfo
	for _, wwn := range data.fcTargets {
		targets = append(targets, gobrick.FCTargetInfo{WWPN: wwn})
	}
	// separate context to prevent 15 seconds cancel from kubernetes
	connectorCtx, cFunc := context.WithTimeout(ctx, time.Second*120)
	defer cFunc()

	return s.fcConnector.ConnectVolume(connectorCtx, gobrick.FCVolumeInfo{
		Targets: targets,
		Lun:     lun,
	})
}

// disconnectVolume disconnects a volume from a node and will verify it is disonnected
// by no more /dev/disk/by-id entry, retrying if necessary.
func (s *service) disconnectVolume(ctx context.Context, volumeWWN, protocol string) error {
	rid, log := logging.GetRunidAndLogger(ctx)

	if protocol == FC {
		s.initFCConnector(s.opts.Chroot)
	} else if protocol == ISCSI {
		s.initISCSIConnector(s.opts.Chroot)
	}

	for i := 0; i < 3; i++ {
		var deviceName string
		var err error
		symlinkPath, devicePath, _ := gofsutil.WWNToDevicePathX(ctx, volumeWWN)
		if devicePath == "" {
			if i == 0 {
				log.Infof("NodeUnstage - Couldn't find device path for volume %s", volumeWWN)
			}
			return nil
		}
		devicePathComponents := strings.Split(devicePath, "/")
		deviceName = devicePathComponents[len(devicePathComponents)-1]

		nodeUnstageCtx, cancel := context.WithTimeout(ctx, time.Second*120)

		if protocol == FC {
			err = s.fcConnector.DisconnectVolumeByDeviceName(nodeUnstageCtx, deviceName)
			if err != nil {
				log.Infof("Error disconnecting volume by device name: %v", err)
			}
		} else if protocol == ISCSI {
			err = s.iscsiConnector.DisconnectVolumeByDeviceName(nodeUnstageCtx, deviceName)
			if err != nil {
				log.Infof("Error disconnecting volume by device name: %v", err)
			}
		}

		cancel()
		time.Sleep(disconnectVolumeRetryTime)

		// Check that the /sys/block/DeviceName actually exists
		if _, err := os.ReadDir(sysBlock + deviceName); err != nil {
			// If not, make sure the symlink is removed
			var err2 error
			log.Debugf("Removing device %s", symlinkPath)
			err2 = os.Remove(symlinkPath)
			if err2 != nil {
				log.Infof("Error removing symlinkpath: %v", err2)
			}
		}
	}

	// Recheck volume disconnected
	devPath, _ := gofsutil.WWNToDevicePath(ctx, volumeWWN)
	if devPath == "" {
		log.Debugf("Disconnect succesful for colume wwn %s", volumeWWN)
		return nil
	}
	return status.Errorf(codes.Internal, "%s", csiutils.GetMessageWithRunID(rid, "disconnectVolume exceeded retry limit WWN %s devPath %s", volumeWWN, devPath))
}

type publishContextData struct {
	deviceWWN        string
	volumeLUNAddress int
	iscsiTargets     []goiscsi.ISCSITarget
	fcTargets        []string
}

// ISCSITargetInfo represents basic information about iSCSI target
type ISCSITargetInfo struct {
	Portal string
	Target string
}

func (s *service) addNodeInformationIntoArray(ctx context.Context, array *StorageArrayConfig) error {
	ctx, log, rid := GetRunidLog(ctx)
	ctx, log = setArrayIDContext(ctx, array.ArrayID)
	unity := array.UnityClient

	if err := s.requireProbe(ctx, array.ArrayID); err != nil {
		log.Debug("AutoProbe has not been called. Executing manual probe")
		err = s.nodeProbe(ctx, array.ArrayID)
		if err != nil {
			return err
		}
	}

	// Get FC Initiator WWNs
	wwns, errFc := csiutils.GetFCInitiators(ctx)
	if errFc != nil {
		log.Warn("'FC Initiators' cannot be retrieved.")
	}

	// Get iSCSI Initiator IQN
	iqnsOrig, errIscsi := s.iscsiClient.GetInitiators("")
	iqns := iqnsOrig
	if errIscsi != nil {
		log.Warn("'iSCSI Initiators' cannot be retrieved.")
	} else if len(iqns) > 0 {
		// converting iqn values to lowercase since they are registered to array in lowercase
		for i := 0; i < len(iqns); i++ {
			iqns[i] = strings.ToLower(iqns[i])
		}
	}

	if errFc != nil && errIscsi != nil {
		log.Infof("Node %s does not have FC or iSCSI initiators and can only be used for NFS exports", s.opts.NodeName)
	}

	// logic if else
	// if allowedNetowrks is set
	// else csiutils.GetHostIP() with hostname -I/i method
	var nodeIps []string
	var err error
	if len(s.opts.allowedNetworks) > 0 {
		log.Debugf("Fetching IP address of custom network for NFS I/O traffic")
		nodeIps, err = csiutils.GetNFSClientIP(s.opts.allowedNetworks)
		if err != nil {
			log.Fatalf("Failed to find IP address corresponding to the allowed network with error %s", err.Error())
			return err
		}
	} else {
		// existing mechanism with hostname -I
		nodeIps, err = csiutils.GetHostIP()
		if err != nil {
			return status.Error(codes.Unknown, csiutils.GetMessageWithRunID(rid, "Unable to get node IP. Error: %v", err))
		}
	}

	fqdnHost := false
	// Find Host on the Array
	host, err := unity.FindHostByName(ctx, s.opts.NodeName)
	if err != nil {
		if err == gounity.ErrorHostNotFound {
			host, err = unity.FindHostByName(ctx, s.opts.LongNodeName)
			if err == nil {
				fqdnHost = true
			} else {
				var addHostErr error
				if err == gounity.ErrorHostNotFound {
					addHostErr = s.addNewNodeToArray(ctx, array, nodeIps, iqns, wwns)
				} else {
					return status.Error(codes.NotFound, csiutils.GetMessageWithRunID(rid, "Unable to add host. Error: %v", err))
				}
				if addHostErr != nil {
					return status.Error(codes.Internal, csiutils.GetMessageWithRunID(rid, "Unable to add host. Error: %v", addHostErr))
				}
			}
		} else {
			return status.Error(codes.NotFound, csiutils.GetMessageWithRunID(rid, "Unable to find host. Error: %v", err))
		}
	}
	if err == nil || fqdnHost {
		log.Debugf("Host %s exists on the array", s.opts.NodeName)
		hostContent := host.HostContent
		fqdnHost, addNewInitiators, err := s.checkHostIdempotency(ctx, array, host, iqns, wwns)
		if err != nil {
			return err
		}
		if fqdnHost {
			host, err = unity.FindHostByName(ctx, s.opts.LongNodeName)
			if err != nil {
				if err == gounity.ErrorHostNotFound {
					addHostErr := s.addNewNodeToArray(ctx, array, nodeIps, iqns, wwns)
					if addHostErr != nil {
						return addHostErr
					}
					addNewInitiators = false
				} else {
					return status.Error(codes.NotFound, csiutils.GetMessageWithRunID(rid, "Unable to find host. Error: %v", err))
				}
			} else {
				hostContent = host.HostContent
				_, addNewInitiators, err = s.checkHostIdempotency(ctx, array, host, iqns, wwns)
				if err != nil {
					return err
				}
			}
		}
		if addNewInitiators {
			// Modify host operation
			for _, wwn := range wwns {
				log.Debugf("Adding wwn Initiator: %s to host: %s ", hostContent.ID, wwn)
				_, err = unity.CreateHostInitiator(ctx, hostContent.ID, wwn, gounityapi.FCInitiatorType)
				if err != nil {
					return status.Error(codes.Internal, csiutils.GetMessageWithRunID(rid, "Adding wwn initiator error: %v", err))
				}
			}
			for _, iqn := range iqns {
				log.Debugf("Adding iSCSI Initiator: %s to host: %s ", hostContent.ID, iqn)
				_, err = unity.CreateHostInitiator(ctx, hostContent.ID, iqn, gounityapi.ISCSCIInitiatorType)
				if err != nil {
					return status.Error(codes.Internal, csiutils.GetMessageWithRunID(rid, "Adding iSCSI initiator error: %v", err))
				}
			}
		}
		// Check Ip of the host with Host IP Port
		findHostNamePort := false
		for _, ipPort := range hostContent.IPPorts {
			hostIPPort, err := unity.FindHostIPPortByID(ctx, ipPort.ID)
			if err != nil {
				continue
			}
			if hostIPPort != nil && hostIPPort.HostIPContent.Address == s.opts.LongNodeName {
				findHostNamePort = true
				continue
			}
			if hostIPPort != nil {
				for i, nodeIP := range nodeIps {
					if hostIPPort.HostIPContent.Address == nodeIP {
						nodeIps[i] = nodeIps[len(nodeIps)-1]
						nodeIps = nodeIps[:len(nodeIps)-1]
						break
					}
				}
			}
		}
		ipFormat := regexp.MustCompile(`(25[0-5]|2[0-4][0-9]|[01]?[0-9][0-9]?)(\.(25[0-5]|2[0-4][0-9]|[01]?[0-9][0-9]?)){3}`)
		if findHostNamePort == false {
			// Create Host Ip Port
			_, err = unity.CreateHostIPPort(ctx, hostContent.ID, s.opts.LongNodeName)
			if err != nil {
				return err
			}
		}
		for _, nodeIP := range nodeIps {
			_, err = unity.CreateHostIPPort(ctx, hostContent.ID, nodeIP)
			if err != nil && !ipFormat.MatchString(s.opts.NodeName) {
				return err
			}
		}
	}

	if len(iqns) > 0 {
		err = s.copyMultipathConfigFile(ctx, s.opts.Chroot)
		if err != nil {
			log.Infof("Error copying multipath config file: %v", err)
		}
		ipInterfaces, err := unity.ListIscsiIPInterfaces(ctx)
		if err != nil {
			return status.Error(codes.Internal, csiutils.GetMessageWithRunID(rid, "Error retrieving iScsi Interface IPs from the array: %v", err))
		}

		interfaceIps := csiutils.GetIPsFromInferfaces(ctx, ipInterfaces)

		// Always discover and login during driver start up
		s.iScsiDiscoverAndLogin(ctx, interfaceIps)
	}
	array.IsHostAdded = true
	return nil
}

// Host idempotency check
func (s *service) checkHostIdempotency(ctx context.Context, array *StorageArrayConfig, host *types.Host, iqns, wwns []string) (bool, bool, error) {
	ctx, log, rid := GetRunidLog(ctx)
	hostContent := host.HostContent
	arrayHostWwns, err := s.getArrayHostInitiators(ctx, host, array.ArrayID)
	if err != nil {
		return false, false, status.Error(codes.Internal, csiutils.GetMessageWithRunID(rid, "Error while finding initiators for host %s on the array: %s error: %v", hostContent.ID, array, err))
	}

	// Check if all elements of wwns is present inside arrayHostWwns
	if csiutils.ArrayContainsAll(append(wwns, iqns...), arrayHostWwns) && len(append(wwns, iqns...)) == len(arrayHostWwns) {
		log.Info("Node initiators are synchronized with the Host Wwns on the array")
		return false, true, nil
	}
	extraWwns := csiutils.FindAdditionalWwns(append(wwns, iqns...), arrayHostWwns)
	if len(extraWwns) > 0 {
		if host.HostContent.Name == s.opts.LongNodeName {
			return false, false, status.Error(codes.Internal, csiutils.GetMessageWithRunID(rid, "Host has got foreign Initiators. Host initiators on the array require correction before proceeding further."))
		}
		return true, false, nil
	}
	return false, true, nil
}

// Adding a new node to array
func (s *service) addNewNodeToArray(ctx context.Context, array *StorageArrayConfig, nodeIps, iqns, wwns []string) error {
	ctx, log, rid := GetRunidLog(ctx)
	ctx, log = setArrayIDContext(ctx, array.ArrayID)
	unity := array.UnityClient

	tenantName := s.opts.TenantName
	var tenantID string

	// Create Host

	// get tenantid from tenant name
	if tenantName != "" {
		tenants, err := unity.FindTenants(ctx)
		if err != nil {
			return status.Error(codes.Internal, csiutils.GetMessageWithRunID(rid, "Unable to fetch tenants"))
		}
		for eachtenant := range tenants.Entries {
			if tenants.Entries[eachtenant].Content.Name == tenantName {
				tenantID = tenants.Entries[eachtenant].Content.ID
			}
		}
	} else {
		tenantID = ""
	}

	var hostContent types.HostContent
	if tenantName != "" && tenantID == "" {
		return status.Error(codes.Internal, csiutils.GetMessageWithRunID(rid, "Please enter Valid tenant Name : %s", tenantName))
	}
	host, err := unity.CreateHost(ctx, s.opts.LongNodeName, tenantID)
	if err != nil {
		return err
	}
	hostContent = host.HostContent
	log.Debugf("New Host Id: %s", hostContent.ID)

	// Create Host Ip Port
	_, err = unity.CreateHostIPPort(ctx, hostContent.ID, s.opts.LongNodeName)
	if err != nil {
		return err
	}
	ipFormat := regexp.MustCompile(`(25[0-5]|2[0-4][0-9]|[01]?[0-9][0-9]?)(\.(25[0-5]|2[0-4][0-9]|[01]?[0-9][0-9]?)){3}`)
	for _, nodeIP := range nodeIps {
		_, err = unity.CreateHostIPPort(ctx, hostContent.ID, nodeIP)
		if err != nil && !ipFormat.MatchString(s.opts.NodeName) {
			return err
		}
	}

	if len(wwns) > 0 {
		// Create Host FC Initiators
		log.Debugf("FC Initiators found: %s", wwns)
		for _, wwn := range wwns {
			log.Debugf("Adding wwn Initiator: %s to host: %s ", hostContent.ID, wwn)
			_, err = unity.CreateHostInitiator(ctx, hostContent.ID, wwn, gounityapi.FCInitiatorType)
			if err != nil {
				return status.Error(codes.Internal, csiutils.GetMessageWithRunID(rid, "Adding wwn initiator error: %v", err))
			}
		}
	}
	if len(iqns) > 0 {
		// Create Host iSCSI Initiators
		log.Debugf("iSCSI Initiators found: %s", iqns)
		for _, iqn := range iqns {
			log.Debugf("Adding iSCSI Initiator: %s to host: %s ", hostContent.ID, iqn)
			_, err = unity.CreateHostInitiator(ctx, hostContent.ID, iqn, gounityapi.ISCSCIInitiatorType)
			if err != nil {
				return status.Error(codes.Internal, csiutils.GetMessageWithRunID(rid, "Adding iSCSI initiator error: %v", err))
			}
		}
	}
	return nil
}

func (s *service) syncNodeInfoRoutine(ctx context.Context) {
	ctx, log := setRunIDContext(ctx, "node-0")
	log.Info("Starting goroutine to add Node information to storage array")
	for {
		select {
		case <-syncNodeInfoChan:
			log.Debug("Config change identified. Adding node info")
			s.syncNodeInfo(ctx)
			ctx, log = incrementLogID(ctx, "node")
		case <-time.After(time.Duration(s.opts.SyncNodeInfoTimeInterval) * time.Minute):
			log.Debug("Checking if host information is added to array")
			allHostsAdded := true
			s.arrays.Range(func(_, value interface{}) bool {
				array := value.(*StorageArrayConfig)
				if !array.IsHostAdded {
					allHostsAdded = false
					return true
				}
				return true
			})

			if !allHostsAdded {
				log.Debug("Some of the hosts are not added, invoking add host information to array")
				s.syncNodeInfo(ctx)
				ctx, log = incrementLogID(ctx, "node")
			}
		}
	}
}

// Synchronize node information using addNodeInformationIntoArray
func (s *service) syncNodeInfo(ctx context.Context) {
	nodeMutex.Lock()
	defer nodeMutex.Unlock()

	length := 0
	s.arrays.Range(func(_, _ interface{}) bool {
		length++
		return true
	})

	ctx, log := incrementLogID(ctx, "node")
	log.Debug("Synchronizing Node Info")

	s.arrays.Range(func(_, value interface{}) bool {
		array := value.(*StorageArrayConfig)
		array.mu.Lock()
		if !array.IsHostAdded {
			array.mu.Unlock() // Unlock before launching goroutine
			go func(array *StorageArrayConfig) {
				ctx, log := incrementLogID(ctx, "node")
				err := s.addNodeInformationIntoArray(ctx, array)
				array.mu.Lock()
				if err == nil {
					array.IsHostAdded = true
					array.IsHostAdditionFailed = false
					log.Debugf("Node [%s] Added successfully", array.ArrayID)
				} else {
					array.IsHostAdditionFailed = true
					log.Debugf("Adding node [%s] failed, Error: [%v]", array.ArrayID, err)
				}
				array.mu.Unlock()
			}(array)
		} else {
			array.mu.Unlock()
		}
		return true
	})
}

func getTopology() map[string]string {
	// Create the topology keys
	// csi-unity.dellemc.com/<arrayID>/<protocol>: true
	topology := map[string]string{}

	for _, sysID := range connectedSystemID {
		// In connected system ID we will get slice in this format [arrayID/protcol]
		tokens := strings.Split(sysID, "/")
		arrayID := tokens[0]
		protocol := tokens[1]
		// whatever array and protocol present in connected systems is already validated hence it is set to true
		topology[Name+"/"+arrayID+"-"+protocol] = "true"
	}
	return topology
}

// validateProtocols will check for iSCSI and FC connectivity and updates same in connectedSystemID list
func (s *service) validateProtocols(ctx context.Context, arraysList []*StorageArrayConfig) {
	ctx, log, _ := GetRunidLog(ctx)
	for _, array := range arraysList {
		if array.IsHostAdded {
			iscsiInitiators, err := s.iscsiClient.GetInitiators("")
<<<<<<< HEAD
			fcInitiators, err := utils.GetFCInitiators(ctx)

			unityClient, err := s.getUnityClient(ctx, array.ArrayID)
			if err != nil {
				log.Errorf("failed to get the unity client, error: %s", err.Error())
			} else {
				if nfsServerList, err := unityClient.GetAllNFSServers(ctx); err != nil {
					log.Errorf("failed to get the NFS server list, error: %s", err.Error())
				} else if nfsServerList != nil {
					for _, nfsServer := range nfsServerList.Entries {
						if nfsServer.Content.NFSv3Enabled || nfsServer.Content.NFSv4Enabled {
							connectedSystemID = append(connectedSystemID, array.ArrayID+"/"+strings.ToLower(NFS))
							break
						}
					}
				}
			}
=======
			fcInitiators, err := csiutils.GetFCInitiators(ctx)
			// we will enable NFS by default
			connectedSystemID = append(connectedSystemID, array.ArrayID+"/"+strings.ToLower(NFS))
>>>>>>> 5c907347

			if len(iscsiInitiators) != 0 || len(fcInitiators) != 0 {
				log.Info("iSCSI/FC package found in this node proceeding to further validations")
				// To get all iSCSI initiators and FC Initiators
				ctx, _ = setArrayIDContext(ctx, array.ArrayID)
				unity, err := s.getUnityClient(ctx, array.ArrayID)
				if err != nil {
					log.Infof("Unable to get unity client for topology validation: %v", err)
				}

				host, err := s.getHostID(ctx, array.ArrayID, s.opts.NodeName, s.opts.LongNodeName)
				if err != nil {
					log.Infof("Host not found. Error: %v", err)
				}
				if host != nil && len(host.HostContent.FcInitiators) != 0 {
					log.Infof("Got FC Initiators, Checking health of initiators:%s", host.HostContent.FcInitiators)
					for _, initiator := range host.HostContent.FcInitiators {
						initiatorID := initiator.ID
						hostInitiator, err := unity.FindHostInitiatorByID(ctx, initiatorID)
						if err != nil {
							log.Infof("Unable to get initiators: %s", err)
						}
						if hostInitiator != nil {
							healtContent := hostInitiator.HostInitiatorContent.Health
							if healtContent.DescriptionIDs[0] == componentOkMessage {
								log.Infof("FC Health is good for array:%s, Health:%s", array.ArrayID, healtContent.DescriptionIDs[0])
								connectedSystemID = append(connectedSystemID, array.ArrayID+"/"+strings.ToLower(FC))
							} else {
								log.Infof("FC Health is bad for array:%s, Health:%s", array.ArrayID, healtContent.DescriptionIDs[0])
							}
						}
					}
				}
				if host != nil && len(host.HostContent.IscsiInitiators) != 0 {
					log.Infof("Got iSCSI Initiators, Checking health of initiators:%s", host.HostContent.IscsiInitiators)
					for _, initiator := range host.HostContent.IscsiInitiators {
						initiatorID := initiator.ID
						hostInitiator, err := unity.FindHostInitiatorByID(ctx, initiatorID)
						if err != nil {
							log.Infof("Unable to get initiators: %s", err)
						}
						if hostInitiator != nil {
							healtContent := hostInitiator.HostInitiatorContent.Health
							if healtContent.DescriptionIDs[0] == componentOkMessage {
								log.Infof("iSCSI health is good for array:%s, Health:%s", array.ArrayID, healtContent.DescriptionIDs[0])
								connectedSystemID = append(connectedSystemID, array.ArrayID+"/"+strings.ToLower(ISCSI))
							} else {
								log.Infof("iSCSI Health is bad for array:%s, Health:%s", array.ArrayID, healtContent.DescriptionIDs[0])
							}
						}
					}
				}
			} else {
				log.Info("this node doesn't support either iSCSI or FC protocol, only NFS is supported", err)
			}
		}
	}
}<|MERGE_RESOLUTION|>--- conflicted
+++ resolved
@@ -1837,7 +1837,6 @@
 	for _, array := range arraysList {
 		if array.IsHostAdded {
 			iscsiInitiators, err := s.iscsiClient.GetInitiators("")
-<<<<<<< HEAD
 			fcInitiators, err := utils.GetFCInitiators(ctx)
 
 			unityClient, err := s.getUnityClient(ctx, array.ArrayID)
@@ -1855,11 +1854,6 @@
 					}
 				}
 			}
-=======
-			fcInitiators, err := csiutils.GetFCInitiators(ctx)
-			// we will enable NFS by default
-			connectedSystemID = append(connectedSystemID, array.ArrayID+"/"+strings.ToLower(NFS))
->>>>>>> 5c907347
 
 			if len(iscsiInitiators) != 0 || len(fcInitiators) != 0 {
 				log.Info("iSCSI/FC package found in this node proceeding to further validations")
