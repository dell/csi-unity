/*
 Copyright © 2019 Dell Inc. or its subsidiaries. All Rights Reserved.

 Licensed under the Apache License, Version 2.0 (the "License");
 you may not use this file except in compliance with the License.
 You may obtain a copy of the License at
      http://www.apache.org/licenses/LICENSE-2.0
 Unless required by applicable law or agreed to in writing, software
 distributed under the License is distributed on an "AS IS" BASIS,
 WITHOUT WARRANTIES OR CONDITIONS OF ANY KIND, either express or implied.
 See the License for the specific language governing permissions and
 limitations under the License.
*/

package service

import (
	"fmt"
	"strconv"
	"strings"

	"github.com/dell/gounity/api"
	"github.com/dell/gounity/util"
	"google.golang.org/protobuf/types/known/timestamppb"

	"github.com/container-storage-interface/spec/lib/go/csi"
	"github.com/dell/csi-unity/service/utils"
	"github.com/dell/gounity"
	"github.com/dell/gounity/types"
	"golang.org/x/net/context"
	"google.golang.org/grpc/codes"
	"google.golang.org/grpc/status"
	"google.golang.org/protobuf/types/known/wrapperspb"
)

const (
	// KeyStoragePool is the key used to get the storagePool name from the
	// volume create parameters map
	keyStoragePool          = "storagePool"
	keyThinProvisioned      = "thinProvisioned"
	keyDescription          = "description"
	keyDataReductionEnabled = "isDataReductionEnabled"
	keyTieringPolicy        = "tieringPolicy"
	keyHostIOLimitName      = "hostIOLimitName"
	keyArrayID              = "arrayId"
	keyProtocol             = "protocol"
	keyNasServer            = "nasServer"
	keyHostIoSize           = "hostIoSize"
)

// Constants used across module
const (
	FC                       = "FC"
	ISCSI                    = "iSCSI"
	NFS                      = "NFS"
	ProtocolUnknown          = "Unknown"
	ProtocolNFS              = int(0)
	MaxEntriesSnapshot       = 100
	MaxEntriesVolume         = 100
	NFSShareLocalPath        = "/"
	NFSShareNamePrefix       = "csishare-"
	AdditionalFilesystemSize = 1.5 * 1024 * 1024 * 1024
)

var (
	errUnknownAccessType      = "unknown access type is not Block or Mount"
	errUnknownAccessMode      = "access mode cannot be UNKNOWN"
	errIncompatibleAccessMode = "access mode should be single node reader or single node writer"
	errNoMultiNodeWriter      = "Multi-node with writer(s) only supported for block access type"
	errNoMultiNodeReader      = "Multi-node Reader access mode is only supported for block access type"
	errBlockReadOnly          = "Read Only Many access mode not supported for Block Volume"
	errBlockNFS               = "Block Volume Capability is not supported for NFS"
)

// CRParams - defines placeholder for all create volume parameters
type CRParams struct {
	VolumeName      string
	Protocol        string
	StoragePool     string
	Desciption      string
	HostIOLimitName string
	Thin            bool
	DataReduction   bool
	Size            int64
	TieringPolicy   int64
	HostIoSize      int64
}

type resourceType string

const (
	volumeType   resourceType = "volume"
	snapshotType resourceType = "snapshot"
)

func (s *service) CreateVolume(ctx context.Context, req *csi.CreateVolumeRequest) (*csi.CreateVolumeResponse, error) {
	ctx, log, rid := GetRunidLog(ctx)
	log.Debugf("Executing CreateVolume with args: %+v", *req)
	params := req.GetParameters()
	arrayID := strings.ToLower(strings.TrimSpace(params[keyArrayID]))
	if arrayID == "" {
		return nil, status.Error(codes.InvalidArgument, utils.GetMessageWithRunID(rid, "ArrayId cannot be empty"))
	}
	ctx, log = setArrayIDContext(ctx, arrayID)

	if err := s.requireProbe(ctx, arrayID); err != nil {
		return nil, err
	}

	unity, err := s.getUnityClient(ctx, arrayID)
	if err != nil {
		return nil, err
	}

	protocol, storagePool, size, tieringPolicy, hostIoSize, thin, dataReduction, err := ValidateCreateVolumeRequest(ctx, req)
	if err != nil {
		return nil, err
	}

	volName := req.GetName()
	accessibility := req.GetAccessibilityRequirements()
	preferredAccessibility := accessibility.GetPreferred()

	log.Infof("PREFERRED-->%+v", preferredAccessibility)

	desc := params[keyDescription]
	hostIOLimitName := strings.TrimSpace(params[keyHostIOLimitName])

	crParams := CRParams{
		VolumeName:      volName,
		Protocol:        protocol,
		StoragePool:     storagePool,
		Desciption:      desc,
		HostIOLimitName: hostIOLimitName,
		Thin:            thin,
		DataReduction:   dataReduction,
		Size:            size,
		TieringPolicy:   tieringPolicy,
		HostIoSize:      hostIoSize,
	}

	// Creating Volume from a volume content source
	contentSource := req.GetVolumeContentSource()
	if contentSource != nil {

		volumeSource := contentSource.GetVolume()
		if volumeSource != nil {

			sourceVolID := volumeSource.VolumeId
			log.Debugf("Cloning Volume: %s", sourceVolID)
			resp, err := s.createVolumeClone(ctx, &crParams, sourceVolID, arrayID, contentSource, unity, preferredAccessibility)
			return resp, err
		}

		snapshotSource := contentSource.GetSnapshot()
		if snapshotSource != nil {

			snapshotID := snapshotSource.SnapshotId
			log.Debugf("Create Volume from Snapshot: %s", snapshotID)

			resp, err := s.createVolumeFromSnap(ctx, &crParams, snapshotID, arrayID, contentSource, unity, preferredAccessibility)
			return resp, err
		}
	}

	// Create Fresh Volume
	if protocol == NFS {

		nasServer, ok := params[keyNasServer]
		if !ok {
			return nil, status.Errorf(codes.InvalidArgument, "%s", utils.GetMessageWithRunID(rid, "`%s` is a required parameter", keyNasServer))
		}

		// Add AdditionalFilesystemSize in size as Unity XT use this much size for metadata in filesystem
		size += AdditionalFilesystemSize

		// log all parameters used in Create File System call
		fields := map[string]interface{}{
			"storagePool":   storagePool,
			"Accessibility": accessibility,
			"contentSource": contentSource,
			"thin":          thin,
			"dataReduction": dataReduction,
			"tieringPolicy": tieringPolicy,
			"protocol":      protocol,
			"nasServer":     nasServer,
			"hostIoSize":    hostIoSize,
		}
		log.WithFields(fields).Infof("Executing Create File System with following fields")

		// Idempotency check
		fileAPI := gounity.NewFilesystem(unity)
		filesystem, _ := fileAPI.FindFilesystemByName(ctx, volName)
		if filesystem != nil {
			content := filesystem.FileContent
			if int64(content.SizeTotal) /* #nosec G115 -- This is a false positive */ == size && content.NASServer.ID == nasServer && content.Pool.ID == storagePool {
				log.Info("Filesystem exists in the requested state with same size, NAS server and storage pool")
				filesystem.FileContent.SizeTotal -= AdditionalFilesystemSize
				return utils.GetVolumeResponseFromFilesystem(filesystem, arrayID, protocol, preferredAccessibility), nil
			}
			log.Info("'Filesystem name' already exists and size/NAS server/storage pool is different")
			return nil, status.Error(codes.AlreadyExists, utils.GetMessageWithRunID(rid, "'Filesystem name' already exists and size/NAS server/storage pool is different."))

		}

		log.Debug("Filesystem does not exist, proceeding to create new filesystem")
		// Hardcoded ProtocolNFS to 0 in order to support only NFS
<<<<<<< HEAD
		// #nosec G115
		resp, err := fileAPI.CreateFilesystem(ctx, volName, storagePool, desc, nasServer, uint64(size), int(tieringPolicy), int(hostIoSize), ProtocolNFS, thin, dataReduction)
=======
		resp, err := fileAPI.CreateFilesystem(ctx, volName, storagePool, desc, nasServer, uint64(size), int(tieringPolicy), int(hostIoSize), ProtocolNFS, thin, dataReduction) // #nosec G115 - This is a false positive
>>>>>>> 80a90be5
		// Add method to create filesystem
		if err != nil {
			log.Debugf("Filesystem create response:%v Error:%v", resp, err)
			return nil, status.Error(codes.Unknown, utils.GetMessageWithRunID(rid, "Create Filesystem %s failed with error: %v", volName, err))
		}

		resp, err = fileAPI.FindFilesystemByName(ctx, volName)
		if err != nil {
			log.Debugf("Find Filesystem response: %v Error: %v", resp, err)
		}

		if resp != nil {
			resp.FileContent.SizeTotal -= AdditionalFilesystemSize
			filesystemResp := utils.GetVolumeResponseFromFilesystem(resp, arrayID, protocol, preferredAccessibility)
			return filesystemResp, nil
		}
	} else {
		// log all parameters used in CreateVolume call
		fields := map[string]interface{}{
			"storagePool":     storagePool,
			"Accessibility":   accessibility,
			"contentSource":   contentSource,
			"thin":            thin,
			"dataReduction":   dataReduction,
			"tieringPolicy":   tieringPolicy,
			"protocol":        protocol,
			"hostIOLimitName": hostIOLimitName,
		}
		log.WithFields(fields).Infof("Executing CreateVolume with following fields")
		volumeAPI := gounity.NewVolume(unity)

		var hostIOLimit *types.IoLimitPolicy
		var hostIOLimitID string
		if hostIOLimitName != "" {
			hostIOLimit, err = volumeAPI.FindHostIOLimitByName(ctx, hostIOLimitName)
			if err != nil {
				return nil, status.Error(codes.InvalidArgument, utils.GetMessageWithRunID(rid, "HostIOLimitName %s not found. Error: %v", hostIOLimitName, err))
			}

			hostIOLimitID = hostIOLimit.IoLimitPolicyContent.ID
		}

		// Idempotency check
		vol, _ := volumeAPI.FindVolumeByName(ctx, volName)
		if vol != nil {
			content := vol.VolumeContent
			if int64(content.SizeTotal) /* #nosec G115 -- This is a false positive */ == size {
				log.Info("Volume exists in the requested state with same size")
				return utils.GetVolumeResponseFromVolume(vol, arrayID, protocol, preferredAccessibility), nil
			}
			log.Info("'Volume name' already exists and size is different")
			return nil, status.Error(codes.AlreadyExists, utils.GetMessageWithRunID(rid, "'Volume name' already exists and size is different."))
		}

		log.Debug("Volume does not exist, proceeding to create new volume")
<<<<<<< HEAD
		// #nosec G115
		resp, err := volumeAPI.CreateLun(ctx, volName, storagePool, desc, uint64(size), int(tieringPolicy), hostIOLimitID, thin, dataReduction)
=======
		resp, err := volumeAPI.CreateLun(ctx, volName, storagePool, desc, uint64(size), int(tieringPolicy), hostIOLimitID, thin, dataReduction) // #nosec G115 - This is a false positive
>>>>>>> 80a90be5
		if err != nil {
			return nil, status.Error(codes.Unknown, utils.GetMessageWithRunID(rid, "Create Volume %s failed with error: %v", volName, err))
		}

		resp, err = volumeAPI.FindVolumeByName(ctx, volName)
		if resp != nil {
			volumeResp := utils.GetVolumeResponseFromVolume(resp, arrayID, protocol, preferredAccessibility)
			log.Debugf("CreateVolume successful for volid: [%s]", volumeResp.Volume.VolumeId)
			return volumeResp, nil
		}
	}

	return nil, status.Error(codes.NotFound, utils.GetMessageWithRunID(rid, "Volume/Filesystem not found after create. %v", err))
}

func (s *service) DeleteVolume(
	ctx context.Context,
	req *csi.DeleteVolumeRequest) (
	*csi.DeleteVolumeResponse, error,
) {
	ctx, log, rid := GetRunidLog(ctx)
	log.Debugf("Executing DeleteVolume with args: %+v", *req)
	var snapErr error
	volID, protocol, arrayID, unity, err := s.validateAndGetResourceDetails(ctx, req.GetVolumeId(), volumeType)
	if err != nil {
		return nil, err
	}
	ctx, log = setArrayIDContext(ctx, arrayID)
	if err := s.requireProbe(ctx, arrayID); err != nil {
		return nil, err
	}
	deleteVolumeResp := &csi.DeleteVolumeResponse{}
	// Not validating protocol here to support deletion of pvcs from v1.0
	if protocol != NFS {

		// Delete logic for FC and iSCSI volumes
		var throwErr error
		err, throwErr = s.deleteBlockVolume(ctx, volID, unity)
		if throwErr != nil {
			return nil, throwErr
		}

	} else {

		// Delete logic for Filesystem
		var throwErr error
		err, snapErr, throwErr = s.deleteFilesystem(ctx, volID, unity)
		if throwErr != nil {
			return nil, throwErr
		}
	}

	// Idempotency check
	if err == nil {
		log.Debugf("DeleteVolume successful for volid: [%s]", req.VolumeId)
		return deleteVolumeResp, nil
	} else if err == gounity.ErrorFilesystemNotFound || err == gounity.ErrorVolumeNotFound || snapErr == gounity.ErrorSnapshotNotFound {
		log.Debug("Volume not found on array")
		log.Debugf("DeleteVolume successful for volid: [%s]", req.VolumeId)
		return deleteVolumeResp, nil
	}
	return nil, status.Error(codes.FailedPrecondition, utils.GetMessageWithRunID(rid, "Delete Volume %s failed with error: %v", volID, err))
}

func (s *service) ControllerPublishVolume(
	ctx context.Context,
	req *csi.ControllerPublishVolumeRequest) (
	*csi.ControllerPublishVolumeResponse, error,
) {
	ctx, log, _ := GetRunidLog(ctx)
	log.Debugf("Executing ControllerPublishVolume with args: %+v", *req)

	volID, protocol, arrayID, unity, err := s.validateAndGetResourceDetails(ctx, req.GetVolumeId(), volumeType)
	if err != nil {
		return nil, err
	}
	ctx, log = setArrayIDContext(ctx, arrayID)
	if err := s.requireProbe(ctx, arrayID); err != nil {
		return nil, err
	}

	protocol, nodeID, err := ValidateControllerPublishRequest(ctx, req, protocol)
	if err != nil {
		return nil, err
	}

	hostNames := strings.Split(nodeID, ",")
	host, err := s.getHostID(ctx, arrayID, hostNames[0], hostNames[1])
	if err != nil {
		return nil, err
	}
	hostContent := host.HostContent
	hostID := hostContent.ID

	pinfo := make(map[string]string)
	pinfo["volumeContextId"] = req.GetVolumeId()
	pinfo["arrayId"] = arrayID
	pinfo["host"] = nodeID

	vc := req.GetVolumeCapability()
	am := vc.GetAccessMode()

	if protocol == FC || protocol == ISCSI {
		resp, err := s.exportVolume(ctx, protocol, volID, hostID, nodeID, arrayID, unity, pinfo, host, vc)
		return resp, err
	}

	// Export for NFS
	resp, err := s.exportFilesystem(ctx, volID, hostID, nodeID, arrayID, unity, pinfo, am)
	return resp, err
}

func (s *service) ControllerUnpublishVolume(
	ctx context.Context,
	req *csi.ControllerUnpublishVolumeRequest) (
	*csi.ControllerUnpublishVolumeResponse, error,
) {
	ctx, log, rid := GetRunidLog(ctx)
	log.Debugf("Executing ControllerUnpublishVolume with args: %+v", *req)

	volID, protocol, arrayID, unity, err := s.validateAndGetResourceDetails(ctx, req.GetVolumeId(), volumeType)
	if err != nil {
		return nil, err
	}
	ctx, log = setArrayIDContext(ctx, arrayID)
	if err := s.requireProbe(ctx, arrayID); err != nil {
		return nil, err
	}

	nodeID := req.GetNodeId()
	if nodeID == "" {
		return nil, status.Error(codes.InvalidArgument, utils.GetMessageWithRunID(rid, "Node ID is required"))
	}

	hostNames := strings.Split(nodeID, ",")
	host, err := s.getHostID(ctx, arrayID, hostNames[0], hostNames[1])
	if err != nil {
		return nil, err
	}
	hostContent := host.HostContent
	hostID := hostContent.ID

	if protocol != NFS {

		volumeAPI := gounity.NewVolume(unity)
		vol, err := volumeAPI.FindVolumeByID(ctx, volID)
		if err != nil {
			// If the volume isn't found, k8s will retry Controller Unpublish forever so...
			// There is no way back if volume isn't found and so considering this scenario idempotent
			if err == gounity.ErrorVolumeNotFound {
				log.Debugf("Volume %s not found on the array %s during Controller Unpublish. Hence considering the call to be idempotent", volID, arrayID)
				return &csi.ControllerUnpublishVolumeResponse{}, nil
			}
			return nil, status.Error(codes.Internal, utils.GetMessageWithRunID(rid, "%v", err))
		}

		// Idempotency check
		content := vol.VolumeContent
		if len(content.HostAccessResponse) > 0 {

			hostIDList := make([]string, 0)

			// Check if the volume is published to any other node and retain it - RWX raw block
			for _, hostaccess := range content.HostAccessResponse {
				hostcontent := hostaccess.HostContent
				hostAccessID := hostcontent.ID
				if hostAccessID != hostID {
					hostIDList = append(hostIDList, hostAccessID)
				}
			}

			log.Debug("Removing Host access on Volume ", volID)
			log.Debug("List of host access that will be retained on the volume: ", hostIDList)
			err = volumeAPI.ModifyVolumeExport(ctx, volID, hostIDList)
			if err != nil {
				return nil, status.Error(codes.Unknown, utils.GetMessageWithRunID(rid, "Unexport Volume Failed. %v", err))
			}
		} else {
			log.Info(fmt.Sprintf("The given Node %s does not have access on the given volume %s. Already in Unpublished state.", hostID, volID))
		}
		log.Debugf("ControllerUnpublishVolume successful for volid: [%s]", req.GetVolumeId())
		return &csi.ControllerUnpublishVolumeResponse{}, nil
	}

	// Unexport for NFS
	err = s.unexportFilesystem(ctx, volID, hostID, nodeID, req.GetVolumeId(), arrayID, unity)
	if err != nil {
		return nil, err
	}
	return &csi.ControllerUnpublishVolumeResponse{}, nil
}

func (s *service) ValidateVolumeCapabilities(ctx context.Context, req *csi.ValidateVolumeCapabilitiesRequest) (*csi.ValidateVolumeCapabilitiesResponse, error) {
	ctx, log, rid := GetRunidLog(ctx)
	log.Debugf("Executing ValidateVolumeCapabilities with args: %+v", *req)

	volID, _, arrayID, unity, err := s.validateAndGetResourceDetails(ctx, req.GetVolumeId(), volumeType)
	if err != nil {
		return nil, err
	}
	ctx, log = setArrayIDContext(ctx, arrayID)
	if err := s.requireProbe(ctx, arrayID); err != nil {
		return nil, err
	}

	volumeAPI := gounity.NewVolume(unity)
	_, err = volumeAPI.FindVolumeByID(ctx, volID)
	if err != nil {
		return nil, status.Error(codes.NotFound, utils.GetMessageWithRunID(rid, "Volume not found. Error: %v", err))
	}

	params := req.GetParameters()
	protocol, _ := params[keyProtocol]
	if protocol == "" {
		log.Errorf("Protocol is required to validate capabilities")
		return nil, status.Error(codes.NotFound, utils.GetMessageWithRunID(rid, "Protocol is required to validate capabilities"))
	}

	vcs := req.GetVolumeCapabilities()
	supported, reason := valVolumeCaps(vcs, protocol)
	resp := &csi.ValidateVolumeCapabilitiesResponse{}
	if supported {
		// The optional fields volume_context and parameters are not passed.
		confirmed := &csi.ValidateVolumeCapabilitiesResponse_Confirmed{}
		confirmed.VolumeCapabilities = vcs
		resp.Confirmed = confirmed
		return resp, nil
	}
	resp.Message = reason
	return resp, status.Error(codes.Unknown, utils.GetMessageWithRunID(rid, "Unsupported capability"))
}

func (s *service) ListVolumes(_ context.Context, _ *csi.ListVolumesRequest) (*csi.ListVolumesResponse, error) {
	return nil, status.Error(codes.Unimplemented, "Not implemented")
}

func (s *service) GetCapacity(
	ctx context.Context,
	req *csi.GetCapacityRequest) (
	*csi.GetCapacityResponse, error,
) {
	ctx, log, rid := GetRunidLog(ctx)
	log.Debugf("Executing GetCapacity with args: %+v", *req)

	params := req.GetParameters()

	// Get arrayId from params
	arrayID := strings.ToLower(strings.TrimSpace(params[keyArrayID]))

	if arrayID == "" {
		return nil, status.Error(codes.InvalidArgument, utils.GetMessageWithRunID(rid, "ArrayId cannot be empty"))
	}
	ctx, log = setArrayIDContext(ctx, arrayID)

	if err := s.requireProbe(ctx, arrayID); err != nil {
		return nil, err
	}

	unity, err := s.getUnityClient(ctx, arrayID)
	if err != nil {
		return nil, err
	}

	metricsAPI := gounity.NewMetrics(unity)

	capacity, err := metricsAPI.GetCapacity(ctx)
	if err != nil {
		return nil, status.Error(codes.Internal, err.Error())
	}

	log.Infof("Available capacity from the Array: %d", capacity.Entries[0].Content.SizeFree)

	maxVolSize, err := s.getMaximumVolumeSize(ctx, arrayID)
	if err != nil {
		return &csi.GetCapacityResponse{
			AvailableCapacity: int64(capacity.Entries[0].Content.SizeFree),
		}, nil
	}

	return &csi.GetCapacityResponse{
		AvailableCapacity: int64(capacity.Entries[0].Content.SizeFree),
		MaximumVolumeSize: wrapperspb.Int64(maxVolSize),
	}, nil
}

func (s *service) getMaximumVolumeSize(ctx context.Context, arrayID string) (int64, error) {
	ctx, log, _ := GetRunidLog(ctx)
	unity, err := s.getUnityClient(ctx, arrayID)
	volumeAPI := gounity.NewVolume(unity)
	maxVolumeSize, err := volumeAPI.GetMaxVolumeSize(ctx, "Limit_MaxLUNSize")
	if err != nil {
		log.Debugf("GetMaxVolumeSize returning: %v for Array having arrayId %s", err, arrayID)
		return 0, err
	}
	return int64(maxVolumeSize.MaxVolumSizeContent.Limit), nil
}

func (s *service) CreateSnapshot(ctx context.Context, req *csi.CreateSnapshotRequest) (*csi.CreateSnapshotResponse, error) {
	ctx, log, rid := GetRunidLog(ctx)
	log.Debugf("Executing CreateSnapshot with args: %+v", *req)

	if len(req.SourceVolumeId) == 0 {
		return nil, status.Error(codes.InvalidArgument, utils.GetMessageWithRunID(rid, "Storage Resource ID cannot be empty"))
	}
	var err error
	req.Name, err = util.ValidateResourceName(req.Name, api.MaxResourceNameLength)
	if err != nil {
		return nil, status.Error(codes.InvalidArgument, utils.GetMessageWithRunID(rid, "invalid snapshot name [%v]", err))
	}

	// Source volume is for volume clone or snapshot clone
	volID, protocol, arrayID, _, err := s.validateAndGetResourceDetails(ctx, req.SourceVolumeId, volumeType)
	if err != nil {
		return nil, err
	}

	ctx, log = setArrayIDContext(ctx, arrayID)
	if err := s.requireProbe(ctx, arrayID); err != nil {
		return nil, err
	}

	// Idempotency check
	snap, err := s.createIdempotentSnapshot(ctx, req.Name, volID, req.Parameters["description"], req.Parameters["retentionDuration"], protocol, arrayID, false)
	if err != nil {
		return nil, err
	}
	return utils.GetSnapshotResponseFromSnapshot(snap, protocol, arrayID), nil
}

func (s *service) DeleteSnapshot(ctx context.Context, req *csi.DeleteSnapshotRequest) (*csi.DeleteSnapshotResponse, error) {
	ctx, log, rid := GetRunidLog(ctx)
	log.Debugf("Executing DeleteSnapshot with args: %+v", *req)

	snapID, _, arrayID, unity, err := s.validateAndGetResourceDetails(ctx, req.SnapshotId, snapshotType)
	if err != nil {
		return nil, err
	}
	ctx, log = setArrayIDContext(ctx, arrayID)
	if err := s.requireProbe(ctx, arrayID); err != nil {
		return nil, err
	}

	snapAPI := gounity.NewSnapshot(unity)
	// Idempotency check
	snap, err := snapAPI.FindSnapshotByID(ctx, snapID)
	// snapshot exists, continue deleting the snapshot
	if err != nil {
		log.Info("Snapshot doesn't exists")
	}

	if snap != nil {
		err := snapAPI.DeleteSnapshot(ctx, snapID)
		if err != nil {
			return nil, status.Error(codes.Unknown, utils.GetMessageWithRunID(rid, "Delete Snapshot error: %v", err))
		}
	}

	delSnapResponse := &csi.DeleteSnapshotResponse{}
	log.Debugf("Delete snapshot successful [%s]", req.SnapshotId)
	return delSnapResponse, nil
}

func (s *service) ListSnapshots(ctx context.Context, req *csi.ListSnapshotsRequest) (*csi.ListSnapshotsResponse, error) {
	ctx, log, rid := GetRunidLog(ctx)
	log.Infof("Executing ListSnapshot with args: %+v", *req)

	var (
		startToken int
		err        error
		maxEntries = int(req.MaxEntries)
	)
	snapID, protocol, arrayID, unity, err := s.validateAndGetResourceDetails(ctx, req.SnapshotId, snapshotType)
	if err != nil {
		return nil, err
	}

	ctx, log = setArrayIDContext(ctx, arrayID)
	if err := s.requireProbe(ctx, arrayID); err != nil {
		return nil, err
	}

	snapAPI := gounity.NewSnapshot(unity)

	// Limiting the number of snapshots to 100 to avoid timeout issues
	if maxEntries > MaxEntriesSnapshot || maxEntries == 0 {
		maxEntries = MaxEntriesSnapshot
	}

	if req.StartingToken != "" {
		i, err := strconv.ParseInt(req.StartingToken, 10, 64)
		if err != nil {
			return nil, status.Error(codes.InvalidArgument, utils.GetMessageWithRunID(rid, "Unable to parse StartingToken: %v into uint32", req.StartingToken))
		}
		startToken = int(i)
	}

	snaps, nextToken, err := snapAPI.ListSnapshots(ctx, startToken, maxEntries, "", snapID)
	if err != nil {
		return nil, status.Error(codes.NotFound, utils.GetMessageWithRunID(rid, "Unable to get the snapshots: %v", err))
	}

	// Process the source snapshots and make CSI Snapshot
	entries, err := s.getCSISnapshots(snaps, req.SourceVolumeId, protocol, arrayID)
	if err != nil {
		return nil, status.Error(codes.Unknown, utils.GetMessageWithRunID(rid, "%s", err.Error()))
	}
	log.Debugf("ListSnapshot successful for snapid: [%s]", req.SnapshotId)
	return &csi.ListSnapshotsResponse{
		Entries:   entries,
		NextToken: strconv.Itoa(nextToken),
	}, nil
}

func (s *service) controllerProbe(ctx context.Context, arrayID string) error {
	return s.probe(ctx, "Controller", arrayID)
}

// ControllerGetCapabilities implements the default GRPC callout.
// Default supports all capabilities
func (s *service) ControllerGetCapabilities(ctx context.Context, req *csi.ControllerGetCapabilitiesRequest) (*csi.ControllerGetCapabilitiesResponse, error) {
	ctx, log, _ := GetRunidLog(ctx)
	log.Debugf("Executing ControllerGetCapabilities with args: %+v", *req)
	capabilities := []*csi.ControllerServiceCapability{
		{
			Type: &csi.ControllerServiceCapability_Rpc{
				Rpc: &csi.ControllerServiceCapability_RPC{
					Type: csi.ControllerServiceCapability_RPC_CREATE_DELETE_VOLUME,
				},
			},
		},
		{
			Type: &csi.ControllerServiceCapability_Rpc{
				Rpc: &csi.ControllerServiceCapability_RPC{
					Type: csi.ControllerServiceCapability_RPC_PUBLISH_UNPUBLISH_VOLUME,
				},
			},
		},
		{
			Type: &csi.ControllerServiceCapability_Rpc{
				Rpc: &csi.ControllerServiceCapability_RPC{
					Type: csi.ControllerServiceCapability_RPC_GET_CAPACITY,
				},
			},
		},
		{
			Type: &csi.ControllerServiceCapability_Rpc{
				Rpc: &csi.ControllerServiceCapability_RPC{
					Type: csi.ControllerServiceCapability_RPC_CREATE_DELETE_SNAPSHOT,
				},
			},
		},
		{
			Type: &csi.ControllerServiceCapability_Rpc{
				Rpc: &csi.ControllerServiceCapability_RPC{
					Type: csi.ControllerServiceCapability_RPC_LIST_SNAPSHOTS,
				},
			},
		},
		{
			Type: &csi.ControllerServiceCapability_Rpc{
				Rpc: &csi.ControllerServiceCapability_RPC{
					Type: csi.ControllerServiceCapability_RPC_EXPAND_VOLUME,
				},
			},
		},
		{
			Type: &csi.ControllerServiceCapability_Rpc{
				Rpc: &csi.ControllerServiceCapability_RPC{
					Type: csi.ControllerServiceCapability_RPC_CLONE_VOLUME,
				},
			},
		},
		{
			Type: &csi.ControllerServiceCapability_Rpc{
				Rpc: &csi.ControllerServiceCapability_RPC{
					Type: csi.ControllerServiceCapability_RPC_PUBLISH_READONLY,
				},
			},
		},
		{
			Type: &csi.ControllerServiceCapability_Rpc{
				Rpc: &csi.ControllerServiceCapability_RPC{
					Type: csi.ControllerServiceCapability_RPC_SINGLE_NODE_MULTI_WRITER,
				},
			},
		},
	}
	volumeHealthMonitorCapabilities := []*csi.ControllerServiceCapability{
		{
			Type: &csi.ControllerServiceCapability_Rpc{
				Rpc: &csi.ControllerServiceCapability_RPC{
					Type: csi.ControllerServiceCapability_RPC_GET_VOLUME,
				},
			},
		},
		{
			Type: &csi.ControllerServiceCapability_Rpc{
				Rpc: &csi.ControllerServiceCapability_RPC{
					Type: csi.ControllerServiceCapability_RPC_LIST_VOLUMES_PUBLISHED_NODES,
				},
			},
		},
		{
			Type: &csi.ControllerServiceCapability_Rpc{
				Rpc: &csi.ControllerServiceCapability_RPC{
					Type: csi.ControllerServiceCapability_RPC_VOLUME_CONDITION,
				},
			},
		},
	}
	if s.opts.IsVolumeHealthMonitorEnabled {
		capabilities = append(capabilities, volumeHealthMonitorCapabilities...)
	}
	return &csi.ControllerGetCapabilitiesResponse{
		Capabilities: capabilities,
	}, nil
}

func (s *service) ControllerExpandVolume(ctx context.Context, req *csi.ControllerExpandVolumeRequest) (*csi.ControllerExpandVolumeResponse, error) {
	ctx, log, rid := GetRunidLog(ctx)
	log.Debugf("Executing ControllerExpandVolume with args: %+v", *req)

	if req.VolumeId == "" {
		return nil, status.Error(codes.InvalidArgument, utils.GetMessageWithRunID(rid, "volumeId is mandatory parameter"))
	}

	volID, protocol, arrayID, unity, err := s.validateAndGetResourceDetails(ctx, req.VolumeId, volumeType)
	if err != nil {
		return nil, err
	}

	ctx, log = setArrayIDContext(ctx, arrayID)
	if err := s.requireProbe(ctx, arrayID); err != nil {
		return nil, err
	}

	var capacity int64
	if cr := req.CapacityRange; cr != nil {
		if rb := cr.RequiredBytes; rb > 0 {
			capacity = rb
		}
		if lb := cr.LimitBytes; lb > 0 {
			capacity = lb
		}
	}
	if capacity <= 0 {
		return nil, status.Error(codes.InvalidArgument, utils.GetMessageWithRunID(rid, "Required bytes can not be 0 or less"))
	}

	expandVolumeResp := &csi.ControllerExpandVolumeResponse{
		CapacityBytes: capacity,
	}

	if protocol == NFS {
		// Adding Additional size used for metadata
		capacity += AdditionalFilesystemSize
		filesystemAPI := gounity.NewFilesystem(unity)

		filesystem, err := filesystemAPI.FindFilesystemByID(ctx, volID)
		if err != nil {
			snapshotAPI := gounity.NewSnapshot(unity)
			_, err = snapshotAPI.FindSnapshotByID(ctx, volID)
			if err != nil {
				return nil, status.Error(codes.NotFound, utils.GetMessageWithRunID(rid, "Find filesystem %s failed with error: %v", volID, err))
			}
			return nil, status.Error(codes.Unimplemented, utils.GetMessageWithRunID(rid, "Expand Volume not supported for cloned filesystems(snapshot on array)"))
		}

		// Idempotency check
<<<<<<< HEAD
		// #nosec G115
		if filesystem.FileContent.SizeTotal >= uint64(capacity) {
=======
		if filesystem.FileContent.SizeTotal >= uint64(capacity) /* #nosec G115 -- This is a false positive */ {
>>>>>>> 80a90be5
			log.Infof("New Filesystem size (%d) is lower or same as existing Filesystem size. Ignoring expand volume operation.", filesystem.FileContent.SizeTotal)
			expandVolumeResp.NodeExpansionRequired = false
			return expandVolumeResp, nil
		}

<<<<<<< HEAD
		// #nosec G115
		err = filesystemAPI.ExpandFilesystem(ctx, volID, uint64(capacity))
=======
		err = filesystemAPI.ExpandFilesystem(ctx, volID, uint64(capacity)) // #nosec G115 - This is a false positive
>>>>>>> 80a90be5
		if err != nil {
			return nil, status.Error(codes.Unknown, utils.GetMessageWithRunID(rid, "Expand filesystem failed with error: %v", err))
		}

		filesystem, err = filesystemAPI.FindFilesystemByID(ctx, volID)
		if err != nil {
			return nil, status.Error(codes.NotFound, utils.GetMessageWithRunID(rid, "Find filesystem failed with error: %v", err))
		}
		expandVolumeResp.CapacityBytes = int64(filesystem.FileContent.SizeTotal) /* #nosec G115 -- This is a false positive */ - AdditionalFilesystemSize
		expandVolumeResp.NodeExpansionRequired = false
		return expandVolumeResp, err
	}
	volumeAPI := gounity.NewVolume(unity)
	// Idempotency check
	volume, err := volumeAPI.FindVolumeByID(ctx, volID)
	if err != nil {
		return nil, status.Error(codes.NotFound, utils.GetMessageWithRunID(rid, "Find volume failed with error: %v", err))
	}

	nodeExpansionRequired := false
	content := volume.VolumeContent
	if len(content.HostAccessResponse) >= 1 { // If the volume has 1 or more host access  then set nodeExpansionRequired as true
		nodeExpansionRequired = true
	}

	if volume.VolumeContent.SizeTotal >= uint64(capacity) {
		log.Infof("New Volume size (%d) is same as existing Volume size. Ignoring expand volume operation.", volume.VolumeContent.SizeTotal)
		expandVolumeResp.NodeExpansionRequired = nodeExpansionRequired
		return expandVolumeResp, nil
	}

	err = volumeAPI.ExpandVolume(ctx, volID, uint64(capacity))
	if err != nil {
		return nil, status.Error(codes.Unknown, utils.GetMessageWithRunID(rid, "Expand volume failed with error: %v", err))
	}

	volume, err = volumeAPI.FindVolumeByID(ctx, volID)
	if err != nil {
		return nil, status.Error(codes.NotFound, utils.GetMessageWithRunID(rid, "Find volume failed with error: %v", err))
	}
	expandVolumeResp.CapacityBytes = int64(volume.VolumeContent.SizeTotal) /* #nosec G115 -- This is a false positive */
	expandVolumeResp.NodeExpansionRequired = nodeExpansionRequired
	return expandVolumeResp, err
}

func (s *service) getCSIVolumes(volumes []types.Volume) ([]*csi.ListVolumesResponse_Entry, error) {
	entries := make([]*csi.ListVolumesResponse_Entry, len(volumes))
	for i, vol := range volumes {
		// Make the additional volume attributes
		attributes := map[string]string{
			"Name":          vol.VolumeContent.Name,
			"Type":          strconv.Itoa(vol.VolumeContent.Type),
			"Wwn":           vol.VolumeContent.Wwn,
			"StoragePoolID": vol.VolumeContent.Pool.ID,
		}
		// Create CSI volume
		vi := &csi.Volume{
			VolumeId:      vol.VolumeContent.ResourceID,
			CapacityBytes: int64(vol.VolumeContent.SizeTotal), /* #nosec G115 -- This is a false positive */
			VolumeContext: attributes,
		}

		entries[i] = &csi.ListVolumesResponse_Entry{
			Volume: vi,
		}
	}

	return entries, nil
}

func (s *service) getCSISnapshots(snaps []types.Snapshot, volID, protocol, arrayID string) ([]*csi.ListSnapshotsResponse_Entry, error) {
	entries := make([]*csi.ListSnapshotsResponse_Entry, len(snaps))
	for i, snap := range snaps {
		isReady := false
		if snap.SnapshotContent.State == 2 {
			isReady = true
		}
		var timestamp *timestamppb.Timestamp
		if !snap.SnapshotContent.CreationTime.IsZero() {
			timestamp = timestamppb.New(snap.SnapshotContent.CreationTime)
		}

		snapID := fmt.Sprintf("%s-%s-%s-%s", snap.SnapshotContent.Name, protocol, arrayID, snap.SnapshotContent.ResourceID)

		size := snap.SnapshotContent.Size
		if protocol == NFS {
			size -= AdditionalFilesystemSize
		}
		// Create CSI Snapshot
		vi := &csi.Snapshot{
			SizeBytes:      size,
			SnapshotId:     snapID,
			SourceVolumeId: volID,
			CreationTime:   timestamp,
			ReadyToUse:     isReady,
		}

		entries[i] = &csi.ListSnapshotsResponse_Entry{
			Snapshot: vi,
		}
	}
	return entries, nil
}

// @TODO: Check if arrayID can be changed to unity client
func (s *service) getFilesystemByResourceID(ctx context.Context, resourceID, arrayID string) (*types.Filesystem, error) {
	ctx, _, rid := GetRunidLog(ctx)
	unity, err := s.getUnityClient(ctx, arrayID)
	if err != nil {
		return nil, err
	}
	filesystemAPI := gounity.NewFilesystem(unity)

	filesystemID, err := filesystemAPI.GetFilesystemIDFromResID(ctx, resourceID)
	if err != nil {
		return nil, status.Error(codes.NotFound, utils.GetMessageWithRunID(rid, "Storage resource: %s filesystem Id not found. Error: %v", resourceID, err))
	}
	sourceFilesystemResp, err := filesystemAPI.FindFilesystemByID(ctx, filesystemID)
	if err != nil {
		return nil, status.Error(codes.NotFound, utils.GetMessageWithRunID(rid, "Filesystem: %s not found. Error: %v", filesystemID, err))
	}
	return sourceFilesystemResp, nil
}

// Create Volume from Snapshot(Copy snapshot on array)
func (s *service) createFilesystemFromSnapshot(ctx context.Context, snapID, volumeName, arrayID string) (*types.Snapshot, error) {
	ctx, _, rid := GetRunidLog(ctx)
	unity, err := s.getUnityClient(ctx, arrayID)
	if err != nil {
		return nil, err
	}
	snapshotAPI := gounity.NewSnapshot(unity)

	snapResp, err := snapshotAPI.CopySnapshot(ctx, snapID, volumeName)
	if err != nil {
		return nil, status.Error(codes.Unknown, utils.GetMessageWithRunID(rid, "Create Filesystem from snapshot failed with error. Error: %v", err))
	}

	snapResp, err = snapshotAPI.FindSnapshotByName(ctx, volumeName)
	if err != nil {
		return nil, status.Error(codes.Unknown, utils.GetMessageWithRunID(rid, "Create Filesystem from snapshot failed with error. Error: %v", err))
	}

	return snapResp, nil
}

func (s *service) createIdempotentSnapshot(ctx context.Context, snapshotName, sourceVolID, description, retentionDuration, protocol, arrayID string, isClone bool) (*types.Snapshot, error) {
	ctx, log, rid := GetRunidLog(ctx)
	unity, err := s.getUnityClient(ctx, arrayID)
	if err != nil {
		return nil, err
	}
	snapshotAPI := gounity.NewSnapshot(unity)

	isSnapshot := false
	var snapResp *types.Snapshot
	var filesystemResp *types.Filesystem
	if protocol == NFS {
		fileAPI := gounity.NewFilesystem(unity)
		filesystemResp, err = fileAPI.FindFilesystemByID(ctx, sourceVolID)
		if err != nil {
			snapshotAPI := gounity.NewSnapshot(unity)
			snapResp, err = snapshotAPI.FindSnapshotByID(ctx, sourceVolID)
			if err != nil {
				return nil, status.Error(codes.NotFound, utils.GetMessageWithRunID(rid, "Find source filesystem: %s failed with error: %v", sourceVolID, err))
			}
			isSnapshot = true
			filesystemResp, err = s.getFilesystemByResourceID(ctx, snapResp.SnapshotContent.StorageResource.ID, arrayID)
			if err != nil {
				return nil, err
			}
		}
	}

	if protocol == NFS && !isSnapshot {
		sourceVolID = filesystemResp.FileContent.StorageResource.ID
	}

	snap, _ := snapshotAPI.FindSnapshotByName(ctx, snapshotName)
	if snap != nil {
		if snap.SnapshotContent.StorageResource.ID == sourceVolID || (isSnapshot && snap.SnapshotContent.StorageResource.ID == filesystemResp.FileContent.StorageResource.ID) {
			// Subtract AdditionalFilesystemSize for Filesystem snapshots
			if protocol == NFS {
				snap.SnapshotContent.Size -= AdditionalFilesystemSize
			}
			log.Infof("Snapshot already exists with same name %s for same storage resource %s", snapshotName, sourceVolID)
			return snap, nil
		}
		return nil, status.Error(codes.AlreadyExists, utils.GetMessageWithRunID(rid, "Snapshot with same name %s already exists for storage resource %s", snapshotName, snap.SnapshotContent.StorageResource.ID))
	}

	var newSnapshot *types.Snapshot
	if isSnapshot {
		newSnapshot, err = snapshotAPI.CopySnapshot(ctx, sourceVolID, snapshotName)
		if err != nil {
			return nil, status.Error(codes.Unknown, utils.GetMessageWithRunID(rid, "Create Snapshot error: %v", err))
		}
		err = snapshotAPI.ModifySnapshot(ctx, newSnapshot.SnapshotContent.ResourceID, description, retentionDuration)
		if err != nil {
			log.Infof("Unable to modify description and retention duration in created snapshot %s. Error: %s", newSnapshot.SnapshotContent.ResourceID, err)
		}
	} else {
		if isClone {
			newSnapshot, err = snapshotAPI.CreateSnapshotWithFsAccesType(ctx, sourceVolID, snapshotName, description, retentionDuration, gounity.ProtocolAccessType)
		} else {
			newSnapshot, err = snapshotAPI.CreateSnapshot(ctx, sourceVolID, snapshotName, description, retentionDuration)
		}
		if err != nil {
			return nil, status.Error(codes.Unknown, utils.GetMessageWithRunID(rid, "Create Snapshot error: %v", err))
		}
	}

	newSnapshot, _ = snapshotAPI.FindSnapshotByName(ctx, snapshotName)
	if newSnapshot != nil {
		// Subtract AdditionalFilesystemSize for Filesystem snapshots{
		if protocol == NFS {
			newSnapshot.SnapshotContent.Size -= AdditionalFilesystemSize
		}
		return newSnapshot, nil
	}
	return nil, status.Error(codes.Unknown, utils.GetMessageWithRunID(rid, "Find Snapshot error after create. %v", err))
}

func (s *service) getHostID(ctx context.Context, arrayID, shortHostname, longHostname string) (*types.Host, error) {
	ctx, _, rid := GetRunidLog(ctx)
	unity, err := s.getUnityClient(ctx, arrayID)
	if err != nil {
		return nil, status.Error(codes.NotFound, utils.GetMessageWithRunID(rid, "Unable to get Unity client."))
	}

	hostAPI := gounity.NewHost(unity)
	host, err := hostAPI.FindHostByName(ctx, shortHostname)
	if err != nil {
		if err != gounity.ErrorHostNotFound {
			return nil, status.Error(codes.NotFound, utils.GetMessageWithRunID(rid, "Find Host Failed %v", err))
		}
	}
	if host != nil {
		for _, hostIPPort := range host.HostContent.IPPorts {
			if hostIPPort.Address == longHostname {
				return host, nil
			}
		}
	}

	host, err = hostAPI.FindHostByName(ctx, longHostname)
	if err != nil {
		return nil, status.Error(codes.NotFound, utils.GetMessageWithRunID(rid, "Find Host Failed %v", err))
	}
	for _, hostIPPort := range host.HostContent.IPPorts {
		if hostIPPort.Address == longHostname {
			return host, nil
		}
	}
	return nil, status.Error(codes.NotFound, utils.GetMessageWithRunID(rid, "Find Host Id Failed."))
}

// createVolumeClone - Method to create a volume clone with idempotency for all protocols
func (s *service) createVolumeClone(ctx context.Context, crParams *CRParams, sourceVolID, arrayID string, contentSource *csi.VolumeContentSource, unity *gounity.Client, preferredAccessibility []*csi.Topology) (*csi.CreateVolumeResponse, error) {
	ctx, log, rid := GetRunidLog(ctx)
	if sourceVolID == "" {
		return nil, status.Error(codes.InvalidArgument, utils.GetMessageWithRunID(rid, "Source volume ID cannot be empty"))
	}

	sourceVolID, _, sourceArrayID, _, err := s.validateAndGetResourceDetails(ctx, sourceVolID, volumeType)
	if err != nil {
		return nil, err
	}

	if arrayID != sourceArrayID {
		return nil, status.Error(codes.InvalidArgument, utils.GetMessageWithRunID(rid, "Source volume array id: %s is different than required volume array id: %s", sourceArrayID, arrayID))
	}

	volName := crParams.VolumeName
	protocol := crParams.Protocol
	storagePool := crParams.StoragePool
	desc := crParams.Desciption
	thin := crParams.Thin
	dataReduction := crParams.DataReduction
	size := crParams.Size
	tieringPolicy := crParams.TieringPolicy
	hostIoSize := crParams.HostIoSize

	if protocol == NFS {

		snapAPI := gounity.NewSnapshot(unity)
		fileAPI := gounity.NewFilesystem(unity)
		filesystem, err := fileAPI.FindFilesystemByID(ctx, sourceVolID)
		isSnapshot := false
		var snapResp *types.Snapshot
		var snapErr error
		if err != nil {
			// Filesystem not found - Check if PVC exists as a snapshot [Cloned volume in case of NFS]
			snapResp, snapErr = snapAPI.FindSnapshotByID(ctx, sourceVolID)
			if snapErr != nil {
				log.Debugf("Tried to check if PVC exists as a snapshot: %v", snapErr)
				return nil, status.Error(codes.NotFound, utils.GetMessageWithRunID(rid, "Find source filesystem: %s Failed. Error: %v ", sourceVolID, err))
			}
			isSnapshot = true
			filesystem, err = s.getFilesystemByResourceID(ctx, snapResp.SnapshotContent.StorageResource.ID, arrayID)
			if err != nil {
				return nil, err
			}
		}

		err = validateCreateFsFromSnapshot(ctx, filesystem, storagePool, tieringPolicy, hostIoSize, thin, dataReduction)
		if err != nil {
			return nil, err
		}

		if isSnapshot {
			// Validate the size parameter
			snapSize := int64(snapResp.SnapshotContent.Size - AdditionalFilesystemSize)
			if snapSize != size {
				return nil, status.Errorf(codes.InvalidArgument, "%s", utils.GetMessageWithRunID(rid, "Requested size %d should be same as source filesystem size %d", size, snapSize))
			}
			// Idempotency check
			snapResp, err := snapAPI.FindSnapshotByName(ctx, volName)
			if snapResp == nil {
				// Create Volume from Snapshot(Copy snapshot on array)
				snapResp, err = s.createFilesystemFromSnapshot(ctx, sourceVolID, volName, arrayID)
				if err != nil {
					return nil, err
				}
			} else if snapResp.SnapshotContent.Size != int64(size+AdditionalFilesystemSize) {
				return nil, status.Error(codes.AlreadyExists, utils.GetMessageWithRunID(rid, "Snapshot with same name %s already exists in different size.", volName))
			}
			snapResp.SnapshotContent.Size -= AdditionalFilesystemSize
			csiVolResp := utils.GetVolumeResponseFromSnapshot(snapResp, arrayID, protocol, preferredAccessibility)
			csiVolResp.Volume.ContentSource = contentSource
			return csiVolResp, nil
		}
		fsSize := int64(filesystem.FileContent.SizeTotal - AdditionalFilesystemSize) /* #nosec G115 -- This is a false positive */
		if size != fsSize {
			return nil, status.Errorf(codes.InvalidArgument, "%s", utils.GetMessageWithRunID(rid, "Requested size %d should be same as source volume size %d",
				size, fsSize))
		}

		snap, err := s.createIdempotentSnapshot(ctx, volName, sourceVolID, desc, "", protocol, arrayID, true)
		if err != nil {
			return nil, err
		}
		csiVolResp := utils.GetVolumeResponseFromSnapshot(snap, arrayID, protocol, preferredAccessibility)
		csiVolResp.Volume.ContentSource = contentSource
		return csiVolResp, nil
	}

	// If protocol is FC or iSCSI
	volumeAPI := gounity.NewVolume(unity)
	sourceVolResp, err := volumeAPI.FindVolumeByID(ctx, sourceVolID)
	if err != nil {
		return nil, status.Error(codes.NotFound, utils.GetMessageWithRunID(rid, "Source volume not found: %s. Error: %v", sourceVolID, err))
	}

	err = validateCreateVolumeFromSource(ctx, sourceVolResp, storagePool, tieringPolicy, size, thin, dataReduction, false)
	if err != nil {
		return nil, err
	}

	volResp, _ := volumeAPI.FindVolumeByName(ctx, volName)
	if volResp != nil {
		// Idempotency Check
		if volResp.VolumeContent.IsThinClone && len(volResp.VolumeContent.ParentVolume.ID) > 0 && volResp.VolumeContent.ParentVolume.ID == sourceVolID &&
			volResp.VolumeContent.SizeTotal == sourceVolResp.VolumeContent.SizeTotal {
			log.Infof("Volume %s exists in the requested state as a clone of volume %s", volName, sourceVolResp.VolumeContent.Name)
			csiVolResp := utils.GetVolumeResponseFromVolume(volResp, arrayID, protocol, preferredAccessibility)
			csiVolResp.Volume.ContentSource = contentSource
			return csiVolResp, nil
		}
		return nil, status.Error(codes.AlreadyExists, utils.GetMessageWithRunID(rid, "Volume with same name %s already exists", volName))
	}

	// Perform volume cloning
	volResp, err = volumeAPI.CreateCloneFromVolume(ctx, volName, sourceVolID)
	if err != nil {
		if err == gounity.ErrorCreateSnapshotFailed {
			return nil, status.Error(codes.Unknown, utils.GetMessageWithRunID(rid, "Unable to Create Snapshot for Volume Cloning for source volume: %s", sourceVolID))
		} else if err == gounity.ErrorCloningFailed {
			return nil, status.Error(codes.Unknown, utils.GetMessageWithRunID(rid, "Volume cloning for source volume: %s failed.", sourceVolID))
		}
	}

	volResp, err = volumeAPI.FindVolumeByName(ctx, volName)
	if volResp != nil {
		csiVolResp := utils.GetVolumeResponseFromVolume(volResp, arrayID, protocol, preferredAccessibility)
		csiVolResp.Volume.ContentSource = contentSource
		return csiVolResp, nil
	}
	return nil, status.Error(codes.NotFound, utils.GetMessageWithRunID(rid, "Volume not found after create. %v", err))
}

// createVolumeFromSnap - Method to create a volume from snapshot with idempotency for all protocols
func (s *service) createVolumeFromSnap(ctx context.Context, crParams *CRParams, snapshotID, arrayID string, contentSource *csi.VolumeContentSource, unity *gounity.Client, preferredAccessibility []*csi.Topology) (*csi.CreateVolumeResponse, error) {
	ctx, log, rid := GetRunidLog(ctx)
	if snapshotID == "" {
		return nil, status.Error(codes.NotFound, utils.GetMessageWithRunID(rid, "Source snapshot ID cannot be empty"))
	}

	snapshotID, _, sourceArrayID, _, err := s.validateAndGetResourceDetails(ctx, snapshotID, snapshotType)
	if err != nil {
		return nil, err
	}

	if arrayID != sourceArrayID {
		return nil, status.Error(codes.InvalidArgument, utils.GetMessageWithRunID(rid, "Source snapshot array id: %s is different than required volume array id: %s", sourceArrayID, arrayID))
	}

	volName := crParams.VolumeName
	protocol := crParams.Protocol
	storagePool := crParams.StoragePool
	thin := crParams.Thin
	dataReduction := crParams.DataReduction
	size := crParams.Size
	tieringPolicy := crParams.TieringPolicy
	hostIoSize := crParams.HostIoSize

	snapAPI := gounity.NewSnapshot(unity)
	snapResp, err := snapAPI.FindSnapshotByID(ctx, snapshotID)
	if err != nil {
		return nil, status.Error(codes.NotFound, utils.GetMessageWithRunID(rid, "Source snapshot not found: %s", snapshotID))
	}

	if protocol == NFS {

		sourceFilesystemResp, err := s.getFilesystemByResourceID(ctx, snapResp.SnapshotContent.StorageResource.ID, arrayID)
		if err != nil {
			return nil, err
		}

		err = validateCreateFsFromSnapshot(ctx, sourceFilesystemResp, storagePool, tieringPolicy, hostIoSize, thin, dataReduction)
		if err != nil {
			return nil, err
		}
		// Validate the size parameter
		snapSize := int64(snapResp.SnapshotContent.Size - AdditionalFilesystemSize)
		if snapSize != size {
			return nil, status.Errorf(codes.InvalidArgument, "%s", utils.GetMessageWithRunID(rid, "Requested size %d should be same as source snapshot size %d", size, snapSize))
		}

		snapResp, err := snapAPI.FindSnapshotByName(ctx, volName)
		if snapResp != nil {
			// Idempotency check
			if snapResp.SnapshotContent.ParentSnap.ID == snapshotID && snapResp.SnapshotContent.AccessType == int(gounity.ProtocolAccessType) {
				log.Infof("Filesystem %s exists in the requested state as a volume from snapshot(snapshot on array) %s", volName, snapshotID)
				snapResp.SnapshotContent.Size -= AdditionalFilesystemSize
				csiVolResp := utils.GetVolumeResponseFromSnapshot(snapResp, arrayID, protocol, preferredAccessibility)
				csiVolResp.Volume.ContentSource = contentSource
				return csiVolResp, nil
			}
			return nil, status.Error(codes.AlreadyExists, utils.GetMessageWithRunID(rid, "Filesystem with same name %s already exists", volName))
		}

		// Create Volume from Snapshot(Copy snapshot on array)
		snapResp, err = s.createFilesystemFromSnapshot(ctx, snapshotID, volName, arrayID)
		if err != nil {
			return nil, err
		}

		if snapResp != nil {
			snapResp.SnapshotContent.Size -= AdditionalFilesystemSize
			csiVolResp := utils.GetVolumeResponseFromSnapshot(snapResp, arrayID, protocol, preferredAccessibility)
			csiVolResp.Volume.ContentSource = contentSource
			return csiVolResp, nil
		}
		return nil, status.Error(codes.NotFound, utils.GetMessageWithRunID(rid, "Filesystem: %s not found after create. Error: %v", volName, err))
	}

	// If protocol is FC or iSCSI
	volID := snapResp.SnapshotContent.StorageResource.ID
	volumeAPI := gounity.NewVolume(unity)
	sourceVolResp, err := volumeAPI.FindVolumeByID(ctx, volID)
	if err != nil {
		return nil, status.Error(codes.NotFound, utils.GetMessageWithRunID(rid, "Source volume not found: %s", volID))
	}

	err = validateCreateVolumeFromSource(ctx, sourceVolResp, storagePool, tieringPolicy, size, thin, dataReduction, true)
	if err != nil {
		return nil, err
	}

	// Validate the size parameter
	if snapResp.SnapshotContent.Size != size {
		return nil, status.Errorf(codes.InvalidArgument, "%s", utils.GetMessageWithRunID(rid, "Requested size %d should be same as source snapshot size %d", size, snapResp.SnapshotContent.Size))
	}

	volResp, _ := volumeAPI.FindVolumeByName(ctx, volName)
	if volResp != nil {
		// Idempotency Check
		if volResp.VolumeContent.IsThinClone == true && len(volResp.VolumeContent.ParentSnap.ID) > 0 && volResp.VolumeContent.ParentSnap.ID == snapshotID {
			log.Info("Volume exists in the requested state")
			csiVolResp := utils.GetVolumeResponseFromVolume(volResp, arrayID, protocol, preferredAccessibility)
			csiVolResp.Volume.ContentSource = contentSource
			return csiVolResp, nil
		}
		return nil, status.Error(codes.AlreadyExists, utils.GetMessageWithRunID(rid, "Volume with same name %s already exists", volName))
	}

	if snapResp.SnapshotContent.IsAutoDelete == true {
		err = snapAPI.ModifySnapshotAutoDeleteParameter(ctx, snapshotID)
		if err != nil {
			return nil, status.Error(codes.NotFound, utils.GetMessageWithRunID(rid, "Unable to modify auto-delete parameter for snapshot %s", snapshotID))
		}
	}

	volResp, err = volumeAPI.CreteLunThinClone(ctx, volName, snapshotID, volID)
	if err != nil {
		return nil, status.Error(codes.Unknown, utils.GetMessageWithRunID(rid, "Create volume from snapshot failed with error %v", err))
	}
	volResp, err = volumeAPI.FindVolumeByName(ctx, volName)
	if err != nil {
		log.Debugf("Find Volume response: %v Error: %v", volResp, err)
	}

	if volResp != nil {
		csiVolResp := utils.GetVolumeResponseFromVolume(volResp, arrayID, protocol, preferredAccessibility)
		csiVolResp.Volume.ContentSource = contentSource
		return csiVolResp, nil
	}
	return nil, status.Error(codes.NotFound, utils.GetMessageWithRunID(rid, "Volume not found after create. %v", err))
}

// deleteFilesystem - Method to handle delete filesystem logic
func (s *service) deleteFilesystem(ctx context.Context, volID string, unity *gounity.Client) (error, error, error) {
	ctx, _, rid := GetRunidLog(ctx)
	fileAPI := gounity.NewFilesystem(unity)
	var filesystemResp *types.Filesystem
	var snapErr error
	filesystemResp, err := fileAPI.FindFilesystemByID(ctx, volID)
	if err == nil {
		// Validate if filesystem has any NFS or SMB shares or snapshots attached
		if len(filesystemResp.FileContent.NFSShare) > 0 || len(filesystemResp.FileContent.CIFSShare) > 0 {
			return nil, nil, status.Error(codes.FailedPrecondition, utils.GetMessageWithRunID(rid, "Filesystem %s can not be deleted as it has associated NFS or SMB shares.", volID))
		}
		snapshotAPI := gounity.NewSnapshot(unity)
		snapsResp, _, snapshotErr := snapshotAPI.ListSnapshots(ctx, 0, 0, filesystemResp.FileContent.StorageResource.ID, "")
		if snapshotErr != nil {
			return nil, nil, status.Error(codes.FailedPrecondition, utils.GetMessageWithRunID(rid, "List snapshots for filesystem %s failed with error: %v", volID, snapshotErr))
		}

		for _, snapResp := range snapsResp {
			if snapResp.SnapshotContent.AccessType == int(gounity.CheckpointAccessType) {
				return nil, nil, status.Error(codes.FailedPrecondition, utils.GetMessageWithRunID(rid, "Filesystem %s can not be deleted as it has associated snapshots.", volID))
			}
		}
		err = fileAPI.DeleteFilesystem(ctx, volID)
	} else {
		// Do not reuse err as it is used for idempotency check
		snapshotAPI := gounity.NewSnapshot(unity)
		snapResp, fsSnapErr := snapshotAPI.FindSnapshotByID(ctx, volID)
		snapErr = fsSnapErr
		if fsSnapErr == nil {
			// Validate if snapshot has any NFS or SMB shares
			sourceVolID, err := fileAPI.GetFilesystemIDFromResID(ctx, snapResp.SnapshotContent.StorageResource.ID)
			if err != nil {
				return nil, nil, status.Error(codes.NotFound, utils.GetMessageWithRunID(rid, "Source storage resource: %s filesystem Id not found. Error: %v", snapResp.SnapshotContent.StorageResource.ID, err))
			}
			filesystemResp, err = fileAPI.FindFilesystemByID(ctx, sourceVolID)
			if err != nil {
				return nil, nil, status.Error(codes.NotFound, utils.GetMessageWithRunID(rid, "Find source filesystem: %s failed with error: %v", sourceVolID, err))
			}
			for _, nfsShare := range filesystemResp.FileContent.NFSShare {
				if nfsShare.ParentSnap.ID == volID {
					return nil, nil, status.Error(codes.FailedPrecondition, utils.GetMessageWithRunID(rid, "Snapshot %s can not be deleted as it has associated NFS or SMB shares.", volID))
				}
			}
			err = snapshotAPI.DeleteFilesystemAsSnapshot(ctx, volID, filesystemResp)
		}
	}
	return err, snapErr, nil
}

// deleteBlockVolume - Method to handle delete FC and iSCSI volumes
func (s *service) deleteBlockVolume(ctx context.Context, volID string, unity *gounity.Client) (error, error) {
	ctx, _, rid := GetRunidLog(ctx)
	// Check stale snapshots used for volume cloning and delete if exist
	snapshotAPI := gounity.NewSnapshot(unity)
	snapsResp, _, snapshotErr := snapshotAPI.ListSnapshots(ctx, 0, 0, volID, "")
	if snapshotErr != nil {
		return nil, status.Error(codes.FailedPrecondition, utils.GetMessageWithRunID(rid, "List snapshots for volume %s failed with error: %v", volID, snapshotErr))
	}
	totalSnaps := len(snapsResp)
	for _, snapResp := range snapsResp {
		snapshotName := snapResp.SnapshotContent.Name
		if strings.Contains(snapshotName, gounity.SnapForClone) {
			reqDeleteSnapshot := new(csi.DeleteSnapshotRequest)
			reqDeleteSnapshot.SnapshotId = snapResp.SnapshotContent.ResourceID
			_, snapshotErr = s.DeleteSnapshot(ctx, reqDeleteSnapshot)
			if snapshotErr != nil {
				return nil, status.Error(codes.FailedPrecondition, utils.GetMessageWithRunID(rid, "Volume %s can not be deleted as it has associated snapshots.", volID))
			}
			totalSnaps--
		}
	}
	if totalSnaps > 0 {
		return nil, status.Error(codes.FailedPrecondition, utils.GetMessageWithRunID(rid, "Volume %s can not be deleted as it has associated snapshots.", volID))
	}
	// Delete the block volume
	volumeAPI := gounity.NewVolume(unity)
	err := volumeAPI.DeleteVolume(ctx, volID)
	return err, nil
}

// exportFilesystem - Method to export filesystem with idempotency
func (s *service) exportFilesystem(ctx context.Context, volID, hostID, nodeID, arrayID string, unity *gounity.Client, pinfo map[string]string, am *csi.VolumeCapability_AccessMode) (*csi.ControllerPublishVolumeResponse, error) {
	ctx, log, rid := GetRunidLog(ctx)
	pinfo["filesystem"] = volID
	fileAPI := gounity.NewFilesystem(unity)
	isSnapshot := false
	filesystemResp, err := fileAPI.FindFilesystemByID(ctx, volID)
	var snapResp *types.Snapshot

	if err != nil {
		snapshotAPI := gounity.NewSnapshot(unity)
		snapResp, err = snapshotAPI.FindSnapshotByID(ctx, volID)
		if err != nil {
			return nil, status.Error(codes.NotFound, utils.GetMessageWithRunID(rid, "Find filesystem: %s failed with error: %v", volID, err))
		}
		isSnapshot = true

		filesystemResp, err = s.getFilesystemByResourceID(ctx, snapResp.SnapshotContent.StorageResource.ID, arrayID)
		if err != nil {
			return nil, err
		}
	}
	// Create NFS Share if not already present on array
	nfsShareName := NFSShareNamePrefix + filesystemResp.FileContent.Name
	if isSnapshot {
		nfsShareName = NFSShareNamePrefix + snapResp.SnapshotContent.Name
	}
	nfsShareExist := false
	var nfsShareID string
	for _, nfsShare := range filesystemResp.FileContent.NFSShare {
		if isSnapshot {
			if nfsShare.Path == NFSShareLocalPath && nfsShare.ParentSnap.ID == volID {
				nfsShareExist = true
				nfsShareName = nfsShare.Name
				nfsShareID = nfsShare.ID
			}
		} else {
			if nfsShare.Path == NFSShareLocalPath && nfsShare.ParentSnap.ID == "" {
				nfsShareExist = true
				nfsShareName = nfsShare.Name
				nfsShareID = nfsShare.ID
			}
		}
	}
	if !nfsShareExist {
		if isSnapshot {
			nfsShareResp, err := fileAPI.CreateNFSShareFromSnapshot(ctx, nfsShareName, NFSShareLocalPath, volID, gounity.NoneDefaultAccess)
			if err != nil {
				return nil, status.Error(codes.NotFound, utils.GetMessageWithRunID(rid, "Create NFS Share failed. Error: %v", err))
			}
			nfsShareID = nfsShareResp.NFSShareContent.ID
		} else {
			filesystemResp, err = fileAPI.CreateNFSShare(ctx, nfsShareName, NFSShareLocalPath, volID, gounity.NoneDefaultAccess)
			if err != nil {
				return nil, status.Error(codes.NotFound, utils.GetMessageWithRunID(rid, "Create NFS Share failed. Error: %v", err))
			}
		}
		for _, nfsShare := range filesystemResp.FileContent.NFSShare {
			if nfsShare.Name == nfsShareName {
				nfsShareID = nfsShare.ID
			}
		}
	}

	// Allocate host access to NFS Share with appropriate access mode
	nfsShareResp, err := fileAPI.FindNFSShareByID(ctx, nfsShareID)
	if err != nil {
		return nil, status.Error(codes.NotFound, utils.GetMessageWithRunID(rid, "Find NFS Share: %s failed. Error: %v", nfsShareID, err))
	}
	readOnlyHosts := nfsShareResp.NFSShareContent.ReadOnlyHosts
	readWriteHosts := nfsShareResp.NFSShareContent.ReadWriteHosts
	readOnlyRootHosts := nfsShareResp.NFSShareContent.ReadOnlyRootAccessHosts
	readWriteRootHosts := nfsShareResp.NFSShareContent.RootAccessHosts

	foundIncompatible := false
	foundIdempotent := false
	otherHostsWithAccess := len(readOnlyHosts)
	var readHostIDList, readWriteHostIDList []string
	for _, host := range readOnlyHosts {
		if host.ID == hostID {
			foundIncompatible = true
			break
		}
	}
	otherHostsWithAccess += len(readWriteHosts)
	if !foundIncompatible {
		for _, host := range readWriteHosts {
			if host.ID == hostID {
				foundIncompatible = true
				break
			}
		}
	}
	otherHostsWithAccess += len(readOnlyRootHosts)
	if !foundIncompatible {
		for _, host := range readOnlyRootHosts {
			readHostIDList = append(readHostIDList, host.ID)
			if host.ID == hostID {
				if am.Mode == csi.VolumeCapability_AccessMode_MULTI_NODE_READER_ONLY {
					foundIdempotent = true
				} else {
					foundIncompatible = true
				}
			}
		}
	}
	otherHostsWithAccess += len(readWriteRootHosts)
	if !foundIncompatible && !foundIdempotent {
		for _, host := range readWriteRootHosts {
			readWriteHostIDList = append(readWriteHostIDList, host.ID)
			if host.ID == hostID {
				if am.Mode == csi.VolumeCapability_AccessMode_MULTI_NODE_READER_ONLY {
					foundIncompatible = true
				} else {
					foundIdempotent = true
					otherHostsWithAccess--
				}
			}
		}
	}
	if foundIncompatible {
		return nil, status.Error(codes.NotFound, utils.GetMessageWithRunID(rid, "Host: %s has access on NFS Share: %s with incompatible access mode.", nodeID, nfsShareID))
	}
	if (am.Mode == csi.VolumeCapability_AccessMode_SINGLE_NODE_WRITER || am.Mode == csi.VolumeCapability_AccessMode_SINGLE_NODE_SINGLE_WRITER || am.Mode == csi.VolumeCapability_AccessMode_SINGLE_NODE_MULTI_WRITER) && otherHostsWithAccess > 0 {
		return nil, status.Error(codes.NotFound, utils.GetMessageWithRunID(rid, "Other hosts have access on NFS Share: %s", nfsShareID))
	}
	// Idempotent case
	if foundIdempotent {
		log.Info("Host has access to the given host and exists in the required state.")
		return &csi.ControllerPublishVolumeResponse{PublishContext: pinfo}, nil
	}
	if am.Mode == csi.VolumeCapability_AccessMode_MULTI_NODE_READER_ONLY {
		readHostIDList = append(readHostIDList, hostID)
		if isSnapshot {
			err = fileAPI.ModifyNFSShareCreatedFromSnapshotHostAccess(ctx, nfsShareID, readHostIDList, gounity.ReadOnlyRootAccessType)
		} else {
			err = fileAPI.ModifyNFSShareHostAccess(ctx, volID, nfsShareID, readHostIDList, gounity.ReadOnlyRootAccessType)
		}
	} else {
		readWriteHostIDList = append(readWriteHostIDList, hostID)
		if isSnapshot {
			err = fileAPI.ModifyNFSShareCreatedFromSnapshotHostAccess(ctx, nfsShareID, readWriteHostIDList, gounity.ReadWriteRootAccessType)
		} else {
			err = fileAPI.ModifyNFSShareHostAccess(ctx, volID, nfsShareID, readWriteHostIDList, gounity.ReadWriteRootAccessType)
		}
	}
	if err != nil {
		return nil, status.Error(codes.NotFound, utils.GetMessageWithRunID(rid, "Allocating host %s access to NFS Share failed. Error: %v", nodeID, err))
	}
	log.Debugf("NFS Share: %s is accessible to host: %s with access mode: %s", nfsShareID, nodeID, am.Mode)
	log.Debugf("ControllerPublishVolume successful for volid: [%s]", pinfo["volumeContextId"])
	return &csi.ControllerPublishVolumeResponse{PublishContext: pinfo}, nil
}

// exportVolume - Method to export volume with idempotency
func (s *service) exportVolume(ctx context.Context, protocol, volID, hostID, _, _ string, unity *gounity.Client, pinfo map[string]string, host *types.Host, vc *csi.VolumeCapability) (*csi.ControllerPublishVolumeResponse, error) {
	ctx, log, rid := GetRunidLog(ctx)
	pinfo["lun"] = volID
	am := vc.GetAccessMode()
	hostContent := host.HostContent
	if protocol == FC && len(hostContent.FcInitiators) == 0 {
		return nil, status.Error(codes.InvalidArgument, utils.GetMessageWithRunID(rid, "Cannot publish volume as protocol in the Storage class is 'FC' but the node has no valid FC initiators"))
	} else if protocol == ISCSI && len(hostContent.IscsiInitiators) == 0 {
		return nil, status.Error(codes.InvalidArgument, utils.GetMessageWithRunID(rid, "Cannot publish volume as protocol in the Storage class is 'iSCSI' but the node has no valid iSCSI initiators"))
	}

	volumeAPI := gounity.NewVolume(unity)
	vol, err := volumeAPI.FindVolumeByID(ctx, volID)
	if err != nil {
		return nil, status.Error(codes.NotFound, utils.GetMessageWithRunID(rid, "Find volume Failed %v", err))
	}

	content := vol.VolumeContent
	hostIDList := make([]string, 0)

	// Idempotency check
	for _, hostaccess := range content.HostAccessResponse {
		hostcontent := hostaccess.HostContent
		hostAccessID := hostcontent.ID
		if hostAccessID == hostID {
			log.Debug("Volume has been published to the given host and exists in the required state.")
			return &csi.ControllerPublishVolumeResponse{PublishContext: pinfo}, nil
		} else if vc.GetMount() != nil && (am.Mode == csi.VolumeCapability_AccessMode_SINGLE_NODE_WRITER || am.Mode == csi.VolumeCapability_AccessMode_SINGLE_NODE_SINGLE_WRITER || am.Mode == csi.VolumeCapability_AccessMode_SINGLE_NODE_MULTI_WRITER || am.Mode == csi.VolumeCapability_AccessMode_SINGLE_NODE_READER_ONLY) {
			return nil, status.Error(codes.Aborted, utils.GetMessageWithRunID(rid, "Volume has been published to a different host already."))
		}
		// Gather list of hosts to which the volume is already published to
		hostIDList = append(hostIDList, hostAccessID)
	}

	// Append the curent hostID as well
	hostIDList = append(hostIDList, hostID)

	log.Debug("Adding host access to ", hostID, " on volume ", volID)
	log.Debug("List of all hosts to which the volume will have access: ", hostIDList)
	err = volumeAPI.ModifyVolumeExport(ctx, volID, hostIDList)
	if err != nil {
		return nil, status.Error(codes.Unknown, utils.GetMessageWithRunID(rid, "Export Volume Failed %v", err))
	}
	log.Debugf("ControllerPublishVolume successful for volid: [%s]", pinfo["volumeContextId"])
	return &csi.ControllerPublishVolumeResponse{PublishContext: pinfo}, nil
}

// unexportFilesystem - Method to handle unexport filesystem logic with idempotency
func (s *service) unexportFilesystem(ctx context.Context, volID, hostID, nodeID, volumeContextID, arrayID string, unity *gounity.Client) error {
	ctx, log, rid := GetRunidLog(ctx)
	fileAPI := gounity.NewFilesystem(unity)
	isSnapshot := false
	filesystem, err := fileAPI.FindFilesystemByID(ctx, volID)
	var snapResp *types.Snapshot
	if err != nil {
		snapshotAPI := gounity.NewSnapshot(unity)
		snapResp, err = snapshotAPI.FindSnapshotByID(ctx, volID)
		if err != nil {
			// If the filesystem isn't found, k8s will retry Controller Unpublish forever so...
			// There is no way back if filesystem isn't found and so considering this scenario idempotent
			if err == gounity.ErrorFilesystemNotFound || err == gounity.ErrorSnapshotNotFound {
				log.Debugf("Filesystem %s not found on the array %s during Controller Unpublish. Hence considering the call to be idempotent", volID, arrayID)
				return nil
			}
			return status.Error(codes.Internal, utils.GetMessageWithRunID(rid, "Find filesystem %s failed with error: %v", volID, err))
		}
		isSnapshot = true
		filesystem, err = s.getFilesystemByResourceID(ctx, snapResp.SnapshotContent.StorageResource.ID, arrayID)
		if err != nil {
			return err
		}
	}
	// Remove host access from NFS Share
	nfsShareName := NFSShareNamePrefix + filesystem.FileContent.Name
	if isSnapshot {
		nfsShareName = NFSShareNamePrefix + snapResp.SnapshotContent.Name
	}
	shareExists := false
	deleteShare := true
	var nfsShareID string
	for _, nfsShare := range filesystem.FileContent.NFSShare {
		if isSnapshot {
			if nfsShare.Path == NFSShareLocalPath && nfsShare.ParentSnap.ID == volID {
				shareExists = true
				if nfsShare.Name != nfsShareName {
					// This means that share was created manually on array, hence don't delete via driver
					deleteShare = false
					nfsShareName = nfsShare.Name
				}
				nfsShareID = nfsShare.ID
			}
		} else {
			if nfsShare.Path == NFSShareLocalPath && nfsShare.ParentSnap.ID == "" {
				shareExists = true
				if nfsShare.Name != nfsShareName {
					// This means that share was created manually on array, hence don't delete via driver
					deleteShare = false
					nfsShareName = nfsShare.Name
				}
				nfsShareID = nfsShare.ID
			}
		}
	}
	if !shareExists {
		log.Infof("NFS Share: %s not found on array.", nfsShareName)
		return nil
	}

	nfsShareResp, err := fileAPI.FindNFSShareByID(ctx, nfsShareID)
	if err != nil {
		return status.Error(codes.NotFound, utils.GetMessageWithRunID(rid, "Find NFS Share: %s failed. Error: %v", nfsShareID, err))
	}
	readOnlyHosts := nfsShareResp.NFSShareContent.ReadOnlyHosts
	readWriteHosts := nfsShareResp.NFSShareContent.ReadWriteHosts
	readOnlyRootHosts := nfsShareResp.NFSShareContent.ReadOnlyRootAccessHosts
	readWriteRootHosts := nfsShareResp.NFSShareContent.RootAccessHosts

	foundIncompatible := false
	foundReadOnly := false
	foundReadWrite := false
	otherHostsWithAccess := len(readOnlyHosts)
	var readHostIDList, readWriteHostIDList []string
	for _, host := range readOnlyHosts {
		if host.ID == hostID {
			foundIncompatible = true
			break
		}
	}
	otherHostsWithAccess += len(readWriteHosts)
	if !foundIncompatible {
		for _, host := range readWriteHosts {
			if host.ID == hostID {
				foundIncompatible = true
				break
			}
		}
	}
	otherHostsWithAccess += len(readOnlyRootHosts)
	if !foundIncompatible {
		for _, host := range readOnlyRootHosts {
			if host.ID == hostID {
				foundReadOnly = true
				otherHostsWithAccess--
			} else {
				readHostIDList = append(readHostIDList, host.ID)
			}
		}
	}
	otherHostsWithAccess += len(readWriteRootHosts)
	if !foundIncompatible {
		for _, host := range readWriteRootHosts {
			if host.ID == hostID {
				foundReadWrite = true
				otherHostsWithAccess--
			} else {
				readWriteHostIDList = append(readWriteHostIDList, host.ID)
			}
		}
	}
	if foundIncompatible {
		return status.Error(codes.NotFound, utils.GetMessageWithRunID(rid, "Cannot remove host access. Host: %s has access on NFS Share: %s with incompatible access mode.", nodeID, nfsShareID))
	}
	if foundReadOnly {
		if isSnapshot {
			err = fileAPI.ModifyNFSShareCreatedFromSnapshotHostAccess(ctx, nfsShareID, readHostIDList, gounity.ReadOnlyRootAccessType)
		} else {
			err = fileAPI.ModifyNFSShareHostAccess(ctx, volID, nfsShareID, readHostIDList, gounity.ReadOnlyRootAccessType)
		}
	} else if foundReadWrite {
		if isSnapshot {
			err = fileAPI.ModifyNFSShareCreatedFromSnapshotHostAccess(ctx, nfsShareID, readWriteHostIDList, gounity.ReadWriteRootAccessType)
		} else {
			err = fileAPI.ModifyNFSShareHostAccess(ctx, volID, nfsShareID, readWriteHostIDList, gounity.ReadWriteRootAccessType)
		}
	} else {
		// Idempotent case
		log.Infof("Host: %s has no access on NFS Share: %s", nodeID, nfsShareID)
	}
	if err != nil {
		return status.Error(codes.NotFound, utils.GetMessageWithRunID(rid, "Removing host %s access to NFS Share failed. Error: %v", nodeID, err))
	}
	log.Debugf("Host: %s access is removed from NFS Share: %s", nodeID, nfsShareID)

	// Delete NFS Share
	if deleteShare {
		if otherHostsWithAccess > 0 {
			log.Infof("NFS Share: %s can not be deleted as other hosts have access on it.", nfsShareID)
		} else {
			if isSnapshot {
				err = fileAPI.DeleteNFSShareCreatedFromSnapshot(ctx, nfsShareID)
			} else {
				err = fileAPI.DeleteNFSShare(ctx, filesystem.FileContent.ID, nfsShareID)
			}
			if err != nil {
				return status.Error(codes.NotFound, utils.GetMessageWithRunID(rid, "Delete NFS Share: %s Failed with error: %v", nfsShareID, err))
			}
			log.Debugf("NFS Share: %s deleted successfully.", nfsShareID)
		}
	}
	log.Debugf("ControllerUnpublishVolume successful for volid: [%s]", volumeContextID)

	return nil
}

// createMetricsCollection creates a RealTimeMetrics collection with the specified metric paths on an array
func (s *service) createMetricsCollection(ctx context.Context, arrayID string, metricPaths []string, interval int) (*types.MetricQueryCreateResponse, error) {
	ctx, _, rid := GetRunidLog(ctx)
	unity, err := s.getUnityClient(ctx, arrayID)
	if err != nil {
		return nil, status.Error(codes.NotFound, utils.GetMessageWithRunID(rid, "Unable to get Unity client."))
	}

	metricsAPI := gounity.NewMetrics(unity)
	query, err := metricsAPI.CreateRealTimeMetricsQuery(ctx, metricPaths, interval)
	if err != nil {
		return nil, err
	}

	return query, nil
}

// getMetricsCollection retrieves MetricsCollection data on an array given the collection 'id'
func (s *service) getMetricsCollection(ctx context.Context, arrayID string, id int) (*types.MetricQueryResult, error) {
	ctx, _, rid := GetRunidLog(ctx)
	unity, err := s.getUnityClient(ctx, arrayID)
	if err != nil {
		return nil, status.Error(codes.NotFound, utils.GetMessageWithRunID(rid, "Unable to get Unity client."))
	}

	metricsAPI := gounity.NewMetrics(unity)
	collection, err := metricsAPI.GetMetricsCollection(ctx, id)
	if err != nil {
		return nil, err
	}

	return collection, nil
}

func (s *service) ControllerGetVolume(ctx context.Context,
	req *csi.ControllerGetVolumeRequest,
) (*csi.ControllerGetVolumeResponse, error) {
	ctx, log, rid := GetRunidLog(ctx)
	log.Debugf("Executing ControllerGetVolume with args: %+v", *req)

	volID, protocol, arrayID, unity, err := s.validateAndGetResourceDetails(ctx, req.GetVolumeId(), volumeType)
	if err != nil {
		return nil, err
	}

	ctx, log = setArrayIDContext(ctx, arrayID)
	if err := s.requireProbe(ctx, arrayID); err != nil {
		return nil, err
	}
	var hosts []string
	abnormal := false
	message := ""

	if protocol != NFS {
		volumeAPI := gounity.NewVolume(unity)
		vol, err := volumeAPI.FindVolumeByID(ctx, volID)
		if err != nil {
			if err != gounity.ErrorVolumeNotFound {
				return nil, status.Error(codes.NotFound, utils.GetMessageWithRunID(rid, "Find volume failed with error: %v", err))
			}
			abnormal = true
			message = "Volume not found"
		}

		if !abnormal {
			content := vol.VolumeContent
			if len(content.HostAccessResponse) > 0 {
				for _, hostaccess := range content.HostAccessResponse {
					hostcontent := hostaccess.HostContent
					hosts = append(hosts, hostcontent.ID)
				}
			}

			// check if volume is in ok state
			if content.Health.Value != 5 {
				abnormal = true
				message = "Volume is not in ok state"
			}
			abnormal = false
			message = "Volume is in ok state"
		}
	} else {
		fileAPI := gounity.NewFilesystem(unity)
		isSnapshot := false
		filesystem, err := fileAPI.FindFilesystemByID(ctx, volID)
		if err != nil {
			var snapResp *types.Snapshot
			snapshotAPI := gounity.NewSnapshot(unity)
			snapResp, err = snapshotAPI.FindSnapshotByID(ctx, volID)
			if err != nil {
				if err != gounity.ErrorSnapshotNotFound {
					return nil, status.Error(codes.NotFound, utils.GetMessageWithRunID(rid, "Find filesystem: %s failed with error: %v", volID, err))
				}
				abnormal = true
				message = "Filesystem not found"
			}

			isSnapshot = true
			if !abnormal {
				filesystem, err = s.getFilesystemByResourceID(ctx, snapResp.SnapshotContent.StorageResource.ID, arrayID)
				if err != nil {
					return nil, err
				}
			}
		}

		if !abnormal {
			nfsShareID := ""
			for _, nfsShare := range filesystem.FileContent.NFSShare {
				if isSnapshot {
					if nfsShare.Path == NFSShareLocalPath && nfsShare.ParentSnap.ID == volID {
						nfsShareID = nfsShare.ID
					}
				} else {
					if nfsShare.Path == NFSShareLocalPath && nfsShare.ParentSnap.ID == "" {
						nfsShareID = nfsShare.ID
					}
				}
			}

			if nfsShareID != "" {
				nfsShareResp, err := fileAPI.FindNFSShareByID(ctx, nfsShareID)
				if err != nil {
					return nil, status.Error(codes.NotFound, utils.GetMessageWithRunID(rid, "Find NFS Share: %s failed. Error: %v", nfsShareID, err))
				}
				readOnlyHosts := nfsShareResp.NFSShareContent.ReadOnlyHosts
				readWriteHosts := nfsShareResp.NFSShareContent.ReadWriteHosts
				readOnlyRootHosts := nfsShareResp.NFSShareContent.ReadOnlyRootAccessHosts
				readWriteRootHosts := nfsShareResp.NFSShareContent.RootAccessHosts

				for _, host := range readOnlyHosts {
					hosts = append(hosts, host.ID)
				}
				for _, host := range readWriteHosts {
					hosts = append(hosts, host.ID)
				}
				for _, host := range readOnlyRootHosts {
					hosts = append(hosts, host.ID)
				}
				for _, host := range readWriteRootHosts {
					hosts = append(hosts, host.ID)
				}
			}
		}

		// check if filesystem is in ok state
		if !abnormal {
			if filesystem.FileContent.Health.Value != 5 {
				abnormal = true
				message = "Filesystem is not in ok state"
			}
			abnormal = false
			message = "Filesystem is in ok state"
		}
	}

	resp := &csi.ControllerGetVolumeResponse{
		Volume: &csi.Volume{
			VolumeId: req.GetVolumeId(),
		},
		Status: &csi.ControllerGetVolumeResponse_VolumeStatus{
			PublishedNodeIds: hosts,
			VolumeCondition: &csi.VolumeCondition{
				Abnormal: abnormal,
				Message:  message,
			},
		},
	}
	return resp, nil
}<|MERGE_RESOLUTION|>--- conflicted
+++ resolved
@@ -205,12 +205,7 @@
 
 		log.Debug("Filesystem does not exist, proceeding to create new filesystem")
 		// Hardcoded ProtocolNFS to 0 in order to support only NFS
-<<<<<<< HEAD
-		// #nosec G115
-		resp, err := fileAPI.CreateFilesystem(ctx, volName, storagePool, desc, nasServer, uint64(size), int(tieringPolicy), int(hostIoSize), ProtocolNFS, thin, dataReduction)
-=======
 		resp, err := fileAPI.CreateFilesystem(ctx, volName, storagePool, desc, nasServer, uint64(size), int(tieringPolicy), int(hostIoSize), ProtocolNFS, thin, dataReduction) // #nosec G115 - This is a false positive
->>>>>>> 80a90be5
 		// Add method to create filesystem
 		if err != nil {
 			log.Debugf("Filesystem create response:%v Error:%v", resp, err)
@@ -266,12 +261,7 @@
 		}
 
 		log.Debug("Volume does not exist, proceeding to create new volume")
-<<<<<<< HEAD
-		// #nosec G115
-		resp, err := volumeAPI.CreateLun(ctx, volName, storagePool, desc, uint64(size), int(tieringPolicy), hostIOLimitID, thin, dataReduction)
-=======
 		resp, err := volumeAPI.CreateLun(ctx, volName, storagePool, desc, uint64(size), int(tieringPolicy), hostIOLimitID, thin, dataReduction) // #nosec G115 - This is a false positive
->>>>>>> 80a90be5
 		if err != nil {
 			return nil, status.Error(codes.Unknown, utils.GetMessageWithRunID(rid, "Create Volume %s failed with error: %v", volName, err))
 		}
@@ -841,23 +831,13 @@
 		}
 
 		// Idempotency check
-<<<<<<< HEAD
-		// #nosec G115
-		if filesystem.FileContent.SizeTotal >= uint64(capacity) {
-=======
 		if filesystem.FileContent.SizeTotal >= uint64(capacity) /* #nosec G115 -- This is a false positive */ {
->>>>>>> 80a90be5
 			log.Infof("New Filesystem size (%d) is lower or same as existing Filesystem size. Ignoring expand volume operation.", filesystem.FileContent.SizeTotal)
 			expandVolumeResp.NodeExpansionRequired = false
 			return expandVolumeResp, nil
 		}
 
-<<<<<<< HEAD
-		// #nosec G115
-		err = filesystemAPI.ExpandFilesystem(ctx, volID, uint64(capacity))
-=======
 		err = filesystemAPI.ExpandFilesystem(ctx, volID, uint64(capacity)) // #nosec G115 - This is a false positive
->>>>>>> 80a90be5
 		if err != nil {
 			return nil, status.Error(codes.Unknown, utils.GetMessageWithRunID(rid, "Expand filesystem failed with error: %v", err))
 		}
